--- conflicted
+++ resolved
@@ -162,13 +162,8 @@
     doctorId INT,
     roomId INT,
     scheduleId INT,
-<<<<<<< HEAD
-    status ENUM('pending', 'confirmed', 'cancelled', 'completed', 'waiting_payment', 'paid') DEFAULT 'pending',
-    emailVerified BOOLEAN DEFAULT FALSE,        
-=======
     status ENUM('pending', 'confirmed', 'cancelled','completed') DEFAULT 'pending',
     emailVerified BOOLEAN DEFAULT FALSE,
->>>>>>> b1ee264e
     paymentStatus ENUM('pending', 'completed', 'failed', 'refunded') DEFAULT 'pending',
     patientAppointmentStatus ENUM('waiting', 'examining', 'examined') DEFAULT 'waiting',
     createdDate TIMESTAMP DEFAULT CURRENT_TIMESTAMP,
