<<<<<<< HEAD
-- -- Database creation
CREATE DATABASE IF NOT EXISTS FINAL_PROJECT_OOSE;
USE FINAL_PROJECT_OOSE;

-- Create Role table
CREATE TABLE IF NOT EXISTS Role (
    roleId INT AUTO_INCREMENT PRIMARY KEY,
    roleName VARCHAR(50) NOT NULL UNIQUE
);

-- Create User table
CREATE TABLE IF NOT EXISTS User (
    userId INT AUTO_INCREMENT PRIMARY KEY,
    email VARCHAR(100) UNIQUE NOT NULL,
    password VARCHAR(255) NOT NULL, -- Storing hashed passwords
    fullName VARCHAR(100) NOT NULL,
    phoneNumber VARCHAR(20) NOT NULL,
    address VARCHAR(255),
    gender ENUM('male', 'female', 'other') NOT NULL,
    dob DATE,
    profileImage VARCHAR(255), -- Path or URL to image
    accountStatus ENUM('active', 'inactive', 'pending') DEFAULT 'pending',
    createdDate TIMESTAMP DEFAULT CURRENT_TIMESTAMP,
    roleId INT NOT NULL,
    FOREIGN KEY (roleId) REFERENCES Role(roleId) ON DELETE RESTRICT ON UPDATE CASCADE
);

-- Create Notification table
CREATE TABLE IF NOT EXISTS Notification (
    notificationId INT AUTO_INCREMENT PRIMARY KEY,
    userId INT, -- Can be NULL for system notifications
    title VARCHAR(100) NOT NULL,
    content TEXT NOT NULL,
    isRead BOOLEAN DEFAULT FALSE,
    createdDate TIMESTAMP DEFAULT CURRENT_TIMESTAMP,
    FOREIGN KEY (userId) REFERENCES User(userId) ON DELETE CASCADE ON UPDATE CASCADE
);

-- Create Hospital table
CREATE TABLE IF NOT EXISTS Hospital (
    hospitalId INT AUTO_INCREMENT PRIMARY KEY,
    name VARCHAR(100) NOT NULL,
    address VARCHAR(255) NOT NULL,
    phoneNumber VARCHAR(20) NOT NULL,
    email VARCHAR(100) UNIQUE NOT NULL,
    website VARCHAR(255),
    description TEXT,
    logo VARCHAR(255), -- Path or URL to logo image
    workingHours TEXT -- e.g., 'Mon-Fri 8am-5pm'
);

-- Create Patient table (Links to User)
CREATE TABLE IF NOT EXISTS Patient (
    patientId INT AUTO_INCREMENT PRIMARY KEY,
    userId INT UNIQUE NOT NULL, -- Each patient must have a user account
    dob DATE NOT NULL,
    gender ENUM('male', 'female', 'other') NOT NULL,
    bloodType VARCHAR(10),
    medicalHistory TEXT, -- Summary or brief notes
    FOREIGN KEY (userId) REFERENCES User(userId) ON DELETE CASCADE ON UPDATE CASCADE
);

-- Create Administrator table (Links to User)
CREATE TABLE IF NOT EXISTS Administrator (
    adminId INT AUTO_INCREMENT PRIMARY KEY,
    userId INT UNIQUE NOT NULL, -- Each admin must have a user account
    position VARCHAR(100),
    FOREIGN KEY (userId) REFERENCES User(userId) ON DELETE CASCADE ON UPDATE CASCADE
);

-- Create Specialty table
CREATE TABLE IF NOT EXISTS Specialty (
    specialtyId INT AUTO_INCREMENT PRIMARY KEY,
    name VARCHAR(100) NOT NULL UNIQUE,
    description TEXT,
    hospitalId INT, -- Which hospital offers this specialty
    headDoctorId INT, -- Foreign key added later after Doctor table creation
    FOREIGN KEY (hospitalId) REFERENCES Hospital(hospitalId) ON DELETE SET NULL ON UPDATE CASCADE
);

-- Create Room table
CREATE TABLE IF NOT EXISTS Room (
    roomId INT AUTO_INCREMENT PRIMARY KEY,
    roomNumber VARCHAR(20) NOT NULL,
    specialtyId INT, -- Which specialty primarily uses this room (can be NULL for general rooms)
    capacity INT, -- e.g., number of beds or examination stations
    roomType ENUM('examination', 'operation', 'laboratory', 'consultation', 'emergency', 'general') NOT NULL,
    status ENUM('available', 'occupied', 'maintenance') DEFAULT 'available',
    description TEXT,
    FOREIGN KEY (specialtyId) REFERENCES Specialty(specialtyId) ON DELETE SET NULL ON UPDATE CASCADE,
    UNIQUE KEY (roomNumber, specialtyId) -- Optional: room numbers unique within a specialty or globally unique
);

-- Create Doctor table (Links to User)
CREATE TABLE IF NOT EXISTS Doctor (
    doctorId INT AUTO_INCREMENT PRIMARY KEY,
    userId INT UNIQUE NOT NULL, -- Each doctor must have a user account
    specialtyId INT,
    licenseNumber VARCHAR(50) NOT NULL UNIQUE,
    experience INT, -- Years of experience
    education TEXT, -- e.g., MD, PhD, degrees and institutions
    certifications TEXT, -- e.g., Board certified, specific training
    bio TEXT,
    FOREIGN KEY (userId) REFERENCES User(userId) ON DELETE CASCADE ON UPDATE CASCADE,
    FOREIGN KEY (specialtyId) REFERENCES Specialty(specialtyId) ON DELETE SET NULL ON UPDATE CASCADE
);

-- Update Specialty with foreign key to headDoctor after Doctor table is created
ALTER TABLE Specialty
ADD FOREIGN KEY (headDoctorId) REFERENCES Doctor(doctorId) ON DELETE SET NULL ON UPDATE CASCADE;

-- Create LabTechnician table (Links to User)
CREATE TABLE IF NOT EXISTS LabTechnician (
    technicianId INT AUTO_INCREMENT PRIMARY KEY,
    userId INT UNIQUE NOT NULL, -- Each technician must have a user account
    specialization VARCHAR(100), -- e.g., Phlebotomy, Microbiology
    specialtyId INT, -- Which specialty they are associated with (can be NULL)
    FOREIGN KEY (userId) REFERENCES User(userId) ON DELETE CASCADE ON UPDATE CASCADE,
    FOREIGN KEY (specialtyId) REFERENCES Specialty(specialtyId) ON DELETE SET NULL ON UPDATE CASCADE
);

-- Create Schedule table (Flexible for Doctor or LabTechnician)
CREATE TABLE IF NOT EXISTS Schedule (
    scheduleId INT AUTO_INCREMENT PRIMARY KEY,
    doctorId INT,
    labTechnicianId INT,
    roomId INT, -- Where the schedule takes place (e.g., examination room, lab)
    workDate DATE NOT NULL,
    startTime TIME NOT NULL,
    endTime TIME NOT NULL,
    status ENUM('available', 'booked', 'unavailable', 'completed') DEFAULT 'available', -- For booking status
    createdDate TIMESTAMP DEFAULT CURRENT_TIMESTAMP,
    UNIQUE KEY (doctorId, workDate, startTime), -- Prevent double booking doctor
    UNIQUE KEY (labTechnicianId, workDate, startTime), -- Prevent double booking technician
    UNIQUE KEY (roomId, workDate, startTime), -- Prevent double booking room
    CHECK ((doctorId IS NOT NULL AND labTechnicianId IS NULL) OR (doctorId IS NULL AND labTechnicianId IS NOT NULL)), -- Must be either doctor or technician
    FOREIGN KEY (doctorId) REFERENCES Doctor(doctorId) ON DELETE CASCADE ON UPDATE CASCADE,
    FOREIGN KEY (labTechnicianId) REFERENCES LabTechnician(technicianId) ON DELETE CASCADE ON UPDATE CASCADE,
    FOREIGN KEY (roomId) REFERENCES Room(roomId) ON DELETE SET NULL ON UPDATE CASCADE
);

-- Create Service table (Consultations, Tests, Procedures)
CREATE TABLE IF NOT EXISTS Service (
    serviceId INT AUTO_INCREMENT PRIMARY KEY,
    name VARCHAR(100) NOT NULL,
    description TEXT,
    price DECIMAL(10, 2) NOT NULL,
    duration INT,  -- Estimated duration in minutes
    type ENUM('service', 'test', 'procedure') NOT NULL, -- Consultation is a 'service', Lab work is a 'test', Surgery is a 'procedure'
    category VARCHAR(100), -- e.g., 'Examination', 'Diagnostic Imaging', 'Laboratory'
    specialtyId INT, -- Which specialty provides this service (can be NULL for general services)
    status ENUM('active', 'inactive') DEFAULT 'active',
    FOREIGN KEY (specialtyId) REFERENCES Specialty(specialtyId) ON DELETE SET NULL ON UPDATE CASCADE
);

-- Create Appointment table (Links Patient to Schedule and Doctor/Specialty)
CREATE TABLE IF NOT EXISTS Appointment (
    appointmentId INT AUTO_INCREMENT PRIMARY KEY,
    patientId INT NOT NULL,
    specialtyId INT, -- Specialty of the appointment
    appointmentDate DATE NOT NULL,
    appointmentTime TIME, -- Specific time if not linked directly to a schedule slot time
    reason TEXT, -- Reason for visit provided by patient
    queueNumber INT, -- Optional queue number for the day/time
    estimatedTime TIME, -- Estimated time of appointment (if queue system used)
    doctorId INT, -- Doctor assigned to the appointment (can be NULL initially)
    roomId INT, -- Room assigned for the appointment (can be NULL initially)
    scheduleId INT, -- Link to a specific schedule slot if applicable
    status ENUM('pending', 'confirmed', 'cancelled', 'completed', 'waiting_payment', 'paid') DEFAULT 'pending',
    emailVerified BOOLEAN DEFAULT FALSE, -- If patient's email was verified for booking
    paymentStatus ENUM('pending', 'completed', 'failed', 'refunded') DEFAULT 'pending', -- Status of payment for this appointment's services/fees
    patientAppointmentStatus ENUM('waiting', 'examining', 'examined') DEFAULT 'waiting',
    createdDate TIMESTAMP DEFAULT CURRENT_TIMESTAMP,
    updatedDate TIMESTAMP DEFAULT CURRENT_TIMESTAMP ON UPDATE CURRENT_TIMESTAMP,
    FOREIGN KEY (patientId) REFERENCES Patient(patientId) ON DELETE CASCADE ON UPDATE CASCADE,
    FOREIGN KEY (specialtyId) REFERENCES Specialty(specialtyId) ON DELETE SET NULL ON UPDATE CASCADE,
    FOREIGN KEY (doctorId) REFERENCES Doctor(doctorId) ON DELETE SET NULL ON UPDATE CASCADE,
    FOREIGN KEY (roomId) REFERENCES Room(roomId) ON DELETE SET NULL ON UPDATE CASCADE,
    FOREIGN KEY (scheduleId) REFERENCES Schedule(scheduleId) ON DELETE SET NULL ON UPDATE CASCADE
);

-- Create AppointmentServices table (Many-to-Many link between Appointment and Service)
CREATE TABLE IF NOT EXISTS AppointmentServices (
    appointmentServiceId INT AUTO_INCREMENT PRIMARY KEY,
    appointmentId INT NOT NULL,
    serviceId INT NOT NULL,
    price DECIMAL(10, 2) NOT NULL, -- Price at the time of service
    notes TEXT, -- Specific notes about this service for this appointment
    status ENUM('pending', 'completed', 'cancelled') DEFAULT 'pending', -- Status of this specific service within the appointment
    FOREIGN KEY (appointmentId) REFERENCES Appointment(appointmentId) ON DELETE CASCADE ON UPDATE CASCADE,
    FOREIGN KEY (serviceId) REFERENCES Service(serviceId) ON DELETE RESTRICT ON UPDATE CASCADE -- Restrict deletion if service is linked to an appointment
);

-- Create MedicalRecord table (Stores encounter notes, diagnosis, etc.)
CREATE TABLE IF NOT EXISTS MedicalRecord (
    recordId INT AUTO_INCREMENT PRIMARY KEY,
    appointmentId INT UNIQUE NOT NULL, -- Each medical record links to a specific appointment
    diagnosis TEXT,
    notes TEXT, -- Clinical notes from the doctor
    recommendations TEXT, -- Treatment plan, follow-up instructions
    createdDate TIMESTAMP DEFAULT CURRENT_TIMESTAMP,
    updatedDate TIMESTAMP DEFAULT CURRENT_TIMESTAMP ON UPDATE CURRENT_TIMESTAMP,
    followupDate DATE, -- Recommended date for next visit
    FOREIGN KEY (appointmentId) REFERENCES Appointment(appointmentId) ON DELETE CASCADE ON UPDATE CASCADE
);

-- Create File table for storing files (lab results, images, reports)
CREATE TABLE IF NOT EXISTS File (
    fileId INT AUTO_INCREMENT PRIMARY KEY,
    fileName VARCHAR(255) NOT NULL,
    filePath VARCHAR(255) NOT NULL, -- Path to the stored file
    fileType VARCHAR(50) NOT NULL, -- MIME type or extension (e.g., 'application/pdf', 'image/jpeg')
    fileSize INT NOT NULL, -- File size in bytes
    uploadDate TIMESTAMP DEFAULT CURRENT_TIMESTAMP,
    description TEXT,
    uploadedByUserId INT, -- User who uploaded the file
    FOREIGN KEY (uploadedByUserId) REFERENCES User(userId) ON DELETE SET NULL ON UPDATE CASCADE
);
CREATE TABLE IF NOT EXISTS TestRequest (
    requestId INT AUTO_INCREMENT PRIMARY KEY,
    appointmentId INT NOT NULL,
    serviceId INT NOT NULL,
    requestDate DATE NOT NULL,
    status ENUM('pending', 'completed', 'cancelled') NOT NULL,
    notes TEXT,
    requestedByDoctorId INT NOT NULL,
    FOREIGN KEY (appointmentId) REFERENCES Appointment(appointmentId) ON DELETE CASCADE ON UPDATE CASCADE,
    FOREIGN KEY (serviceId) REFERENCES Service(serviceId) ON DELETE CASCADE ON UPDATE CASCADE,
    FOREIGN KEY (requestedByDoctorId) REFERENCES Doctor(doctorId) ON DELETE CASCADE ON UPDATE CASCADE
);

-- Create TestResult table (Links to MedicalRecord, Service, Technician, File)dsadasd
CREATE TABLE IF NOT EXISTS TestResult (
    resultId INT AUTO_INCREMENT PRIMARY KEY,
    recordId INT, -- Links to a medical record (can be NULL if test is not tied to a specific doctor visit record)
    appointmentId INT, -- Added link directly to appointment for tests ordered independently
    serviceId INT NOT NULL, -- Which service/test this result is for
    technicianId INT, -- Who performed the test
    roomId INT, -- Where the test was performed (e.g., lab room)
    resultText TEXT, -- Textual representation of results (e.g., qualitative results)
    resultNumeric DECIMAL(10, 2), -- Numeric result if applicable
    resultFileId INT, -- Link to the actual report file (PDF, image)
    resultType ENUM('text', 'numeric', 'file', 'image', 'pdf', 'other') NOT NULL, -- Type of primary result storage
    normalRange VARCHAR(100), -- Reference range for the test
    unit VARCHAR(50), -- Units for numeric results
    interpretation TEXT, -- Doctor's interpretation of the result
    performedDate TIMESTAMP NULL DEFAULT NULL, -- When the test was physically performed
    reportedDate TIMESTAMP DEFAULT CURRENT_TIMESTAMP, -- When the result was entered/uploaded
    status ENUM('pending', 'in_progress', 'completed', 'cancelled') DEFAULT 'pending',
    FOREIGN KEY (recordId) REFERENCES MedicalRecord(recordId) ON DELETE CASCADE ON UPDATE CASCADE,
    FOREIGN KEY (appointmentId) REFERENCES Appointment(appointmentId) ON DELETE CASCADE ON UPDATE CASCADE,
    FOREIGN KEY (serviceId) REFERENCES Service(serviceId) ON DELETE RESTRICT ON UPDATE CASCADE,
    FOREIGN KEY (technicianId) REFERENCES LabTechnician(technicianId) ON DELETE SET NULL ON UPDATE CASCADE,
    FOREIGN KEY (roomId) REFERENCES Room(roomId) ON DELETE SET NULL ON UPDATE CASCADE,
    FOREIGN KEY (resultFileId) REFERENCES File(fileId) ON DELETE SET NULL ON UPDATE CASCADE
);

-- Create Medication table
CREATE TABLE IF NOT EXISTS Medication (
    medicationId INT AUTO_INCREMENT PRIMARY KEY,
    name VARCHAR(100) NOT NULL UNIQUE,
    description TEXT,
    dosage VARCHAR(50), -- Common dosage form/strength (e.g., '5mg tablet', '10mg/ml solution')
    price DECIMAL(10, 2) NOT NULL,
    category VARCHAR(100), -- e.g., 'Antibiotic', 'Pain Reliever', 'Antihypertensive'
    manufacturer VARCHAR(100),
    sideEffects TEXT,
    stockQuantity INT DEFAULT 0 -- Added stock quantity
);

-- Create Prescription table (Links to MedicalRecord and Doctor)
CREATE TABLE IF NOT EXISTS Prescription (
    prescriptionId INT AUTO_INCREMENT PRIMARY KEY,
    recordId INT UNIQUE NOT NULL, -- Each prescription links to a medical record entry
    doctorId INT NOT NULL, -- Doctor who issued the prescription
    prescriptionDate TIMESTAMP DEFAULT CURRENT_TIMESTAMP,
    notes TEXT, -- General notes for the pharmacist or patient
    status ENUM('active', 'completed', 'cancelled') DEFAULT 'active',
    FOREIGN KEY (recordId) REFERENCES MedicalRecord(recordId) ON DELETE CASCADE ON UPDATE CASCADE,
    FOREIGN KEY (doctorId) REFERENCES Doctor(doctorId) ON DELETE RESTRICT ON UPDATE CASCADE -- Doctor must exist
);

-- Create PrescriptionDetail table (Many-to-Many link between Prescription and Medication)
CREATE TABLE IF NOT EXISTS PrescriptionDetail (
    detailId INT AUTO_INCREMENT PRIMARY KEY,
    prescriptionId INT NOT NULL,
    medicationId INT NOT NULL,
    dosage VARCHAR(100), -- Specific dosage for this prescription line
    frequency VARCHAR(100), -- How often to take (e.g., 'Once daily', 'Every 8 hours')
    duration VARCHAR(100), -- How long to take (e.g., '7 days', 'Until finished')
    instructions TEXT, -- Specific instructions for the patient
    FOREIGN KEY (prescriptionId) REFERENCES Prescription(prescriptionId) ON DELETE CASCADE ON UPDATE CASCADE,
    FOREIGN KEY (medicationId) REFERENCES Medication(medicationId) ON DELETE RESTRICT ON UPDATE CASCADE -- Medication must exist
);

-- Create Payment table (Links to Appointment or other billable items)
CREATE TABLE IF NOT EXISTS Payment (
    paymentId INT AUTO_INCREMENT PRIMARY KEY,
    appointmentId INT, -- Can be NULL if payment is for something else (e.g., medication refill)
    amount DECIMAL(10, 2) NOT NULL,
    method ENUM('credit_card', 'debit_card', 'cash', 'bank_transfer', 'e_wallet', 'insurance', 'other') NOT NULL,
    status ENUM('pending', 'completed', 'failed', 'refunded') DEFAULT 'pending',
    transactionId VARCHAR(100), -- Transaction ID from payment gateway
    paymentDate TIMESTAMP DEFAULT CURRENT_TIMESTAMP,
    notes TEXT,
    FOREIGN KEY (appointmentId) REFERENCES Appointment(appointmentId) ON DELETE SET NULL ON UPDATE CASCADE
);

-- Create EmailVerification table (For user registration verification)
CREATE TABLE IF NOT EXISTS EmailVerification (
    verificationId INT AUTO_INCREMENT PRIMARY KEY,
    email VARCHAR(100) UNIQUE NOT NULL,
    verificationCode VARCHAR(50) NOT NULL,
    createdAt TIMESTAMP DEFAULT CURRENT_TIMESTAMP,
    expiresAt TIMESTAMP NULL DEFAULT NULL,
    verified BOOLEAN DEFAULT FALSE
);

-- Create Review table (For patient feedback on appointments)
CREATE TABLE IF NOT EXISTS Review (
    reviewId INT AUTO_INCREMENT PRIMARY KEY,
    appointmentId INT UNIQUE NOT NULL, -- One review per appointment
    rating INT CHECK (rating >= 1 AND rating <= 5), -- Rating from 1 to 5
    comment TEXT,
    reviewDate TIMESTAMP DEFAULT CURRENT_TIMESTAMP,
    FOREIGN KEY (appointmentId) REFERENCES Appointment(appointmentId) ON DELETE CASCADE ON UPDATE CASCADE
);

-- Create Billing table (To track charges and link to payments)
CREATE TABLE IF NOT EXISTS Billing (
    billingId INT AUTO_INCREMENT PRIMARY KEY,
    appointmentId INT, -- Link to appointment for consultation/procedure charges
    appointmentServiceId INT, -- Link to specific service within an appointment
    testResultId INT, -- Link to a lab test result that needs billing
    medicationId INT, -- Link to medication dispensed/billed
    itemDescription VARCHAR(255) NOT NULL, -- Description of the billed item
    amount DECIMAL(10, 2) NOT NULL, -- Amount charged
    billingDate TIMESTAMP DEFAULT CURRENT_TIMESTAMP,
    status ENUM('pending', 'billed', 'paid', 'cancelled') DEFAULT 'pending',
    paymentId INT, -- Link to the payment that covered this bill item (can be NULL if partially paid or pending)
    FOREIGN KEY (appointmentId) REFERENCES Appointment(appointmentId) ON DELETE CASCADE ON UPDATE CASCADE,
    FOREIGN KEY (appointmentServiceId) REFERENCES AppointmentServices(appointmentServiceId) ON DELETE CASCADE ON UPDATE CASCADE,
    FOREIGN KEY (testResultId) REFERENCES TestResult(resultId) ON DELETE CASCADE ON UPDATE CASCADE,
    FOREIGN KEY (medicationId) REFERENCES Medication(medicationId) ON DELETE CASCADE ON UPDATE CASCADE,
    FOREIGN KEY (paymentId) REFERENCES Payment(paymentId) ON DELETE SET NULL ON UPDATE CASCADE
    -- Removed the conflicting CHECK constraint for simplicity in this sample data;
    -- in a real application, you might enforce this logic in application code
    -- or use a more complex, carefully crafted CHECK constraint.
);

-- Create TestRequest table (For test requests)
CREATE TABLE IF NOT EXISTS TestRequest (
    requestId INT AUTO_INCREMENT PRIMARY KEY,
    appointmentId INT NOT NULL,
    serviceId INT NOT NULL,
    requestDate DATE NOT NULL,
    status ENUM('pending', 'completed', 'cancelled') NOT NULL,
    notes TEXT,
    requestedByDoctorId INT NOT NULL,
    FOREIGN KEY (appointmentId) REFERENCES Appointment(appointmentId) ON DELETE CASCADE ON UPDATE CASCADE,
    FOREIGN KEY (serviceId) REFERENCES Service(serviceId) ON DELETE CASCADE ON UPDATE CASCADE,
    FOREIGN KEY (requestedByDoctorId) REFERENCES Doctor(doctorId) ON DELETE CASCADE ON UPDATE CASCADE
);

=======
use FINAL_PROJECT_OOSE;
>>>>>>> db5f71ab

-- -- Insert sample data

-- Insert default roles
INSERT INTO Role (roleName) VALUES
('administrator'), -- roleId 1
('doctor'),      -- roleId 2
('patient'),     -- roleId 3
('lab_technician'); -- roleId 4

-- All users have the same password: "password"
-- The password is stored as a bcrypt hash: $2a$12$ZYlEJnSQDFI4qy/s9jYo6O9vKqKOQCULgUpKS1vt5/FrA.iCVEsvy
-- Insert sample data into User table (ensure user IDs are generated first)
INSERT INTO User (email, password, fullName, gender, dob, phoneNumber, address, accountStatus, roleId) VALUES
-- Administrators (roleId = 1)
('admin@hospital.com', '$2a$12$ZYlEJnSQDFI4qy/s9jYo6O9vKqKOQCULgUpKS1vt5/FrA.iCVEsvy', 'Admin User', 'male', '1975-05-10', '0901234567', '123 Admin St', 'active', 1), -- userId 1
('manager@hospital.com', '$2a$12$ZYlEJnSQDFI4qy/s9jYo6O9vKqKOQCULgUpKS1vt5/FrA.iCVEsvy', 'Manager User', 'female', '1980-11-22', '0901234568', '124 Admin St', 'active', 1), -- userId 2

-- Doctors (roleId = 2)
('drsmith@hospital.com', '$2a$12$ZYlEJnSQDFI4qy/s9jYo6O9vKqKOQCULgUpKS1vt5/FrA.iCVEsvy', 'Dr. John Smith', 'male', '1978-09-15', '0901234569', '125 Doctor St', 'active', 2), -- userId 3 (Doctor 1)
('drnguyen@hospital.com', '$2a$12$ZYlEJnSQDFI4qy/s9jYo6O9vKqKOQCULgUpKS1vt5/FrA.iCVEsvy', 'Dr. Nguyen Van A', 'male', '1982-03-20', '0901234570', '126 Doctor St', 'active', 2), -- userId 4 (Doctor 2)
('drpham@hospital.com', '$2a$12$ZYlEJnSQDFI4qy/s9jYo6O9vKqKOQCULgUpKS1vt5/FrA.iCVEsvy', 'Dr. Pham Thi B', 'female', '1985-07-01', '0901234571', '127 Doctor St', 'active', 2), -- userId 5 (Doctor 3)
('drle@hospital.com', '$2a$12$ZYlEJnSQDFI4qy/s9jYo6O9vKqKOQCULgUpKS1vt5/FrA.iCVEsvy', 'Dr. Le Van C', 'male', '1976-12-05', '0901234572', '128 Doctor St', 'active', 2), -- userId 6 (Doctor 4)
('drtran@hospital.com', '$2a$12$ZYlEJnSQDFI4qy/s9jYo6O9vKqKOQCULgUpKS1vt5/FrA.iCVEsvy', 'Dr. Tran Thi D', 'female', '1988-02-28', '0901234573', '129 Doctor St', 'active', 2), -- userId 7 (Doctor 5)
('drvo@hospital.com', '$2a$12$ZYlEJnSQDFI4qy/s9jYo6O9vKqKOQCULgUpKS1vt5/FrA.iCVEsvy', 'Dr. Vo Van E', 'male', '1980-04-18', '0901234581', '137 Doctor St', 'active', 2), -- userId 8 (Doctor 6)
('drdang@hospital.com', '$2a$12$ZYlEJnSQDFI4qy/s9jYo6O9vKqKOQCULgUpKS1vt5/FrA.iCVEsvy', 'Dr. Dang Thi F', 'female', '1983-09-03', '0901234582', '138 Doctor St', 'active', 2), -- userId 9 (Doctor 7)
('drbui@hospital.com', '$2a$12$ZYlEJnSQDFI4qy/s9jYo6O9vKqKOQCULgUpKS1vt5/FrA.iCVEsvy', 'Dr. Bui Van G', 'male', '1979-11-11', '0901234583', '139 Doctor St', 'active', 2), -- userId 10 (Doctor 8)
('drhoang@hospital.com', '$2a$12$ZYlEJnSQDFI4qy/s9jYo6O9vKqKOQCULgUpKS1vt5/FrA.iCVEsvy', 'Dr. Hoang Thi H', 'female', '1987-06-22', '0901234584', '140 Doctor St', 'active', 2), -- userId 11 (Doctor 9)
('drcao@hospital.com', '$2a$12$ZYlEJnSQDFI4qy/s9jYo6O9vKqKOQCULgUpKS1vt5/FrA.iCVEsvy', 'Dr. Cao Van I', 'male', '1981-01-30', '0901234585', '141 Doctor St', 'active', 2), -- userId 12 (Doctor 10)
('drdinh@hospital.com', '$2a$12$ZYlEJnSQDFI4qy/s9jYo6O9vKqKOQCULgUpKS1vt5/FrA.iCVEsvy', 'Dr. Dinh Thi K', 'female', '1984-08-05', '0901234586', '142 Doctor St', 'active', 2), -- userId 13 (Doctor 11)
('drtruong@hospital.com', '$2a$12$ZYlEJnSQDFI4qy/s9jYo6O9vKqKOQCULgUpKS1vt5/FrA.iCVEsvy', 'Dr. Truong Van L', 'male', '1977-03-17', '0901234587', '143 Doctor St', 'active', 2), -- userId 14 (Doctor 12)
('drvoh@hospital.com', '$2a$12$ZYlEJnSQDFI4qy/s9jYo6O9vKqKOQCULgUpKS1vt5/FrA.iCVEsvy', 'Dr. Vo Thi M', 'female', '1986-05-29', '0901234588', '144 Doctor St', 'active', 2), -- userId 15 (Doctor 13)
('drhuynh@hospital.com', '$2a$12$ZYlEJnSQDFI4qy/s9jYo6O9vKqKOQCULgUpKS1vt5/FrA.iCVEsvy', 'Dr. Huynh Van N', 'male', '1989-10-14', '0901234589', '145 Doctor St', 'active', 2), -- userId 16 (Doctor 14)
('drphan@hospital.com', '$2a$12$ZYlEJnSQDFI4qy/s9jYo6O9vKqKOQCULgUpKS1vt5/FrA.iCVEsvy', 'Dr. Phan Thi O', 'female', '1991-02-23', '0901234590', '146 Doctor St', 'active', 2), -- userId 17 (Doctor 15)
('drdo@hospital.com', '$2a$12$ZYlEJnSQDFI4qy/s9jYo6O9vKqKOQCULgUpKS1vt5/FrA.iCVEsvy', 'Dr. Do Van P', 'male', '1983-07-08', '0901234591', '147 Doctor St', 'active', 2), -- userId 18 (Doctor 16)
('drngo@hospital.com', '$2a$12$ZYlEJnSQDFI4qy/s9jYo6O9vKqKOQCULgUpKS1vt5/FrA.iCVEsvy', 'Dr. Ngo Thi Q', 'female', '1976-12-01', '0901234592', '148 Doctor St', 'active', 2), -- userId 19 (Doctor 17)
('drduong@hospital.com', '$2a$12$ZYlEJnSQDFI4qy/s9jYo6O9vKqKOQCULgUpKS1vt5/FrA.iCVEsvy', 'Dr. Duong Van R', 'male', '1988-04-20', '0901234593', '149 Doctor St', 'active', 2), -- userId 20 (Doctor 18)
('drtu@hospital.com', '$2a$12$ZYlEJnSQDFI4qy/s9jYo6O9vKqKOQCULgUpKS1vt5/FrA.iCVEsvy', 'Dr. Tu Thi S', 'female', '1982-09-16', '0901234594', '150 Doctor St', 'active', 2), -- userId 21 (Doctor 19)
('dranh@hospital.com', '$2a$12$ZYlEJnSQDFI4qy/s9jYo6O9vKqKOQCULgUpKS1vt5/FrA.iCVEsvy', 'Dr. Nguyen Thi T', 'female', '1985-02-07', '0901234595', '151 Doctor St', 'active', 2), -- userId 22 (Doctor 20)
('drlinh@hospital.com', '$2a$12$ZYlEJnSQDFI4qy/s9jYo6O9vKqKOQCULgUpKS1vt5/FrA.iCVEsvy', 'Dr. Le Hoang U', 'male', '1979-07-25', '0901234596', '152 Doctor St', 'active', 2), -- userId 23 (Doctor 21)
('drtien@hospital.com', '$2a$12$ZYlEJnSQDFI4qy/s9jYo6O9vKqKOQCULgUpKS1vt5/FrA.iCVEsvy', 'Dr. Tran Minh V', 'male', '1986-11-09', '0901234597', '153 Doctor St', 'active', 2), -- userId 24 (Doctor 22)

-- Patients (roleId = 3)
('patient1@example.com', '$2a$12$ZYlEJnSQDFI4qy/s9jYo6O9vKqKOQCULgUpKS1vt5/FrA.iCVEsvy', 'Nguyen Van X', 'male', '1990-06-11', '0901234574', '130 Patient St', 'active', 3), -- userId 25 (Patient 1)
('patient2@example.com', '$2a$12$ZYlEJnSQDFI4qy/s9jYo6O9vKqKOQCULgUpKS1vt5/FrA.iCVEsvy', 'Tran Thi Y', 'female', '1995-08-19', '0901234575', '131 Patient St', 'active', 3), -- userId 26 (Patient 2)
('patient3@example.com', '$2a$12$ZYlEJnSQDFI4qy/s9jYo6O9vKqKOQCULgUpKS1vt5/FrA.iCVEsvy', 'Le Van Z', 'male', '1988-10-30', '0901234576', '132 Patient St', 'active', 3), -- userId 27 (Patient 3)
('patient4@example.com', '$2a$12$ZYlEJnSQDFI4qy/s9jYo6O9vKqKOQCULgUpKS1vt5/FrA.iCVEsvy', 'Pham Van K', 'male', '2001-04-14', '0901234577', '133 Patient St', 'active', 3), -- userId 28 (Patient 4)
('patient5@example.com', '$2a$12$ZYlEJnSQDFI4qy/s9jYo6O9vKqKOQCULgUpKS1vt5/FrA.iCVEsvy', 'Hoang Thi L', 'female', '1992-11-07', '0901234578', '134 Patient St', 'active', 3), -- userId 29 (Patient 5)
('patient6@example.com', '$2a$12$ZYlEJnSQDFI4qy/s9jYo6O9vKqKOQCULgUpKS1vt5/FrA.iCVEsvy', 'Dang Thi Cam', 'female', '1986-03-08', '0901234610', '160 Patient St', 'active', 3), -- userId 30 (Patient 6)
('patient7@example.com', '$2a$12$ZYlEJnSQDFI4qy/s9jYo6O9vKqKOQCULgUpKS1vt5/FrA.iCVEsvy', 'Bui Van Dung', 'male', '1996-06-17', '0901234611', '161 Patient St', 'active', 3), -- userId 31 (Patient 7)
('patient8@example.com', '$2a$12$ZYlEJnSQDFI4qy/s9jYo6O9vKqKOQCULgUpKS1vt5/FrA.iCVEsvy', 'Nguyen Thi Em', 'female', '1989-09-25', '0901234612', '162 Patient St', 'active', 3), -- userId 32 (Patient 8)
('patient9@example.com', '$2a$12$ZYlEJnSQDFI4qy/s9jYo6O9vKqKOQCULgUpKS1vt5/FrA.iCVEsvy', 'Tran Van Giang', 'male', '1979-02-04', '0901234613', '163 Patient St', 'active', 3), -- userId 33 (Patient 9)
('patient10@example.com', '$2a$12$ZYlEJnSQDFI4qy/s9jYo6O9vKqKOQCULgUpKS1vt5/FrA.iCVEsvy', 'Le Thi Huong', 'female', '1990-11-20', '0901234614', '164 Patient St', 'active', 3), -- userId 34 (Patient 10)
('patient11@example.com', '$2a$12$ZYlEJnSQDFI4qy/s9jYo6O9vKqKOQCULgUpKS1vt5/FrA.iCVEsvy', 'Pham Van Kien', 'male', '1993-04-12', '0901234615', '165 Patient St', 'active', 3), -- userId 35 (Patient 11)
('patient12@example.com', '$2a$12$ZYlEJnSQDFI4qy/s9jYo6O9vKqKOQCULgUpKS1vt5/FrA.iCVEsvy', 'Hoang Thi Lan', 'female', '1988-07-18', '0901234616', '166 Patient St', 'active', 3), -- userId 36 (Patient 12)
('patient13@example.com', '$2a$12$ZYlEJnSQDFI4qy/s9jYo6O9vKqKOQCULgUpKS1vt5/FrA.iCVEsvy', 'Cao Van Minh', 'male', '1981-05-23', '0901234617', '167 Patient St', 'active', 3), -- userId 37 (Patient 13)
('patient14@example.com', '$2a$12$ZYlEJnSQDFI4qy/s9jYo6O9vKqKOQCULgUpKS1vt5/FrA.iCVEsvy', 'Dinh Thi Nga', 'female', '1997-01-30', '0901234618', '168 Patient St', 'active', 3), -- userId 38 (Patient 14)
('patient15@example.com', '$2a$12$ZYlEJnSQDFI4qy/s9jYo6O9vKqKOQCULgUpKS1vt5/FrA.iCVEsvy', 'Truong Van Phuc', 'male', '1984-10-15', '0901234619', '169 Patient St', 'active', 3), -- userId 39 (Patient 15)
('patient16@example.com', '$2a$12$ZYlEJnSQDFI4qy/s9jYo6O9vKqKOQCULgUpKS1vt5/FrA.iCVEsvy', 'Vo Thi Quynh', 'female', '1992-08-14', '0901234629', '170 Patient St', 'active', 3), -- userId 40 (Patient 16)
('patient17@example.com', '$2a$12$ZYlEJnSQDFI4qy/s9jYo6O9vKqKOQCULgUpKS1vt5/FrA.iCVEsvy', 'Dang Van Son', 'male', '1987-09-09', '0901234630', '171 Patient St', 'active', 3), -- userId 41 (Patient 17)
('patient18@example.com', '$2a$12$ZYlEJnSQDFI4qy/s9jYo6O9vKqKOQCULgUpKS1vt5/FrA.iCVEsvy', 'Bui Thi Thao', 'female', '1994-12-18', '0901234631', '172 Patient St', 'active', 3), -- userId 42 (Patient 18)
('patient19@example.com', '$2a$12$ZYlEJnSQDFI4qy/s9jYo6O9vKqKOQCULgUpKS1vt5/FrA.iCVEsvy', 'Nguyen Van Uyen', 'male', '1980-02-21', '0901234632', '173 Patient St', 'active', 3), -- userId 43 (Patient 19)
('patient20@example.com', '$2a$12$ZYlEJnSQDFI4qy/s9jYo6O9vKqKOQCULgUpKS1vt5/FrA.iCVEsvy', 'Tran Thi Van', 'female', '1998-11-12', '0901234633', '174 Patient St', 'active', 3), -- userId 44 (Patient 20)
('patient21@example.com', '$2a$12$ZYlEJnSQDFI4qy/s9jYo6O9vKqKOQCULgUpKS1vt5/FrA.iCVEsvy', 'Dang Thi Cam', 'female', '1986-03-08', '0901234610', '160 Patient St', 'active', 3), -- userId 45 (Patient 21)
('patient22@example.com', '$2a$12$ZYlEJnSQDFI4qy/s9jYo6O9vKqKOQCULgUpKS1vt5/FrA.iCVEsvy', 'Bui Van Dung', 'male', '1996-06-17', '0901234611', '161 Patient St', 'active', 3), -- userId 46 (Patient 22)
('patient23@example.com', '$2a$12$ZYlEJnSQDFI4qy/s9jYo6O9vKqKOQCULgUpKS1vt5/FrA.iCVEsvy', 'Nguyen Thi Em', 'female', '1989-09-25', '0901234612', '162 Patient St', 'active', 3), -- userId 47 (Patient 23)
('patient24@example.com', '$2a$12$ZYlEJnSQDFI4qy/s9jYo6O9vKqKOQCULgUpKS1vt5/FrA.iCVEsvy', 'Tran Van Giang', 'male', '1979-02-04', '0901234613', '163 Patient St', 'active', 3), -- userId 48 (Patient 24)
('patient25@example.com', '$2a$12$ZYlEJnSQDFI4qy/s9jYo6O9vKqKOQCULgUpKS1vt5/FrA.iCVEsvy', 'Le Thi Huong', 'female', '1990-11-20', '0901234614', '164 Patient St', 'active', 3), -- userId 49 (Patient 25)
('patient26@example.com', '$2a$12$ZYlEJnSQDFI4qy/s9jYo6O9vKqKOQCULgUpKS1vt5/FrA.iCVEsvy', 'Pham Van Kien', 'male', '1993-04-12', '0901234615', '165 Patient St', 'active', 3), -- userId 50 (Patient 26)
('patient27@example.com', '$2a$12$ZYlEJnSQDFI4qy/s9jYo6O9vKqKOQCULgUpKS1vt5/FrA.iCVEsvy', 'Hoang Thi Lan', 'female', '1988-07-18', '0901234616', '166 Patient St', 'active', 3), -- userId 51 (Patient 27)
('patient28@example.com', '$2a$12$ZYlEJnSQDFI4qy/s9jYo6O9vKqKOQCULgUpKS1vt5/FrA.iCVEsvy', 'Cao Van Minh', 'male', '1981-05-23', '0901234617', '167 Patient St', 'active', 3), -- userId 52 (Patient 28)
('patient29@example.com', '$2a$12$ZYlEJnSQDFI4qy/s9jYo6O9vKqKOQCULgUpKS1vt5/FrA.iCVEsvy', 'Dinh Thi Nga', 'female', '1997-01-30', '0901234618', '168 Patient St', 'active', 3), -- userId 53 (Patient 29)
('patient30@example.com', '$2a$12$ZYlEJnSQDFI4qy/s9jYo6O9vKqKOQCULgUpKS1vt5/FrA.iCVEsvy', 'Truong Van Phuc', 'male', '1984-10-15', '0901234619', '169 Patient St', 'active', 3), -- userId 54 (Patient 30)
('patient31@example.com', '$2a$12$ZYlEJnSQDFI4qy/s9jYo6O9vKqKOQCULgUpKS1vt5/FrA.iCVEsvy', 'Vo Thi Quynh', 'female', '1992-08-14', '0901234629', '170 Patient St', 'active', 3), -- userId 55 (Patient 31)
('patient32@example.com', '$2a$12$ZYlEJnSQDFI4qy/s9jYo6O9vKqKOQCULgUpKS1vt5/FrA.iCVEsvy', 'Dang Van Son', 'male', '1987-09-09', '0901234630', '171 Patient St', 'active', 3), -- userId 56 (Patient 32)
('patient33@example.com', '$2a$12$ZYlEJnSQDFI4qy/s9jYo6O9vKqKOQCULgUpKS1vt5/FrA.iCVEsvy', 'Bui Thi Thao', 'female', '1994-12-18', '0901234631', '172 Patient St', 'active', 3), -- userId 57 (Patient 33)
('patient34@example.com', '$2a$12$ZYlEJnSQDFI4qy/s9jYo6O9vKqKOQCULgUpKS1vt5/FrA.iCVEsvy', 'Nguyen Van Uyen', 'male', '1980-02-21', '0901234632', '173 Patient St', 'active', 3), -- userId 58 (Patient 34)
('patient35@example.com', '$2a$12$ZYlEJnSQDFI4qy/s9jYo6O9vKqKOQCULgUpKS1vt5/FrA.iCVEsvy', 'Tran Thi Van', 'female', '1998-11-12', '0901234633', '174 Patient St', 'active', 3), -- userId 59 (Patient 35)
('patient36@example.com', '$2a$12$ZYlEJnSQDFI4qy/s9jYo6O9vKqKOQCULgUpKS1vt5/FrA.iCVEsvy', 'Le Van Xuan', 'male', '1991-03-07', '0901234634', '175 Patient St', 'active', 3), -- userId 60 (Patient 36)
('patient37@example.com', '$2a$12$ZYlEJnSQDFI4qy/s9jYo6O9vKqKOQCULgUpKS1vt5/FrA.iCVEsvy', 'Pham Thi Yen', 'female', '1986-05-28', '0901234635', '176 Patient St', 'active', 3), -- userId 61 (Patient 37)
('patient38@example.com', '$2a$12$ZYlEJnSQDFI4qy/s9jYo6O9vKqKOQCULgUpKS1vt5/FrA.iCVEsvy', 'Hoang Van Anh', 'male', '1989-07-19', '0901234636', '177 Patient St', 'active', 3), -- userId 62 (Patient 38)
('patient39@example.com', '$2a$12$ZYlEJnSQDFI4qy/s9jYo6O9vKqKOQCULgUpKS1vt5/FrA.iCVEsvy', 'Cao Thi Binh', 'female', '1995-10-03', '0901234637', '178 Patient St', 'active', 3), -- userId 63 (Patient 39)
('patient40@example.com', '$2a$12$ZYlEJnSQDFI4qy/s9jYo6O9vKqKOQCULgUpKS1vt5/FrA.iCVEsvy', 'Dinh Van Cuong', 'male', '1982-12-22', '0901234638', '179 Patient St', 'active', 3), -- userId 64 (Patient 40)
('patient41@example.com', '$2a$12$ZYlEJnSQDFI4qy/s9jYo6O9vKqKOQCULgUpKS1vt5/FrA.iCVEsvy', 'Truong Thi Duyen', 'female', '1993-01-14', '0901234639', '180 Patient St', 'active', 3), -- userId 65 (Patient 41)
('patient42@example.com', '$2a$12$ZYlEJnSQDFI4qy/s9jYo6O9vKqKOQCULgUpKS1vt5/FrA.iCVEsvy', 'Vo Van Duy', 'male', '1988-04-02', '0901234640', '181 Patient St', 'active', 3), -- userId 66 (Patient 42)
('patient43@example.com', '$2a$12$ZYlEJnSQDFI4qy/s4jYo6O9vKqKOQCULgUpKS1vt5/FrA.iCVEsvy', 'Dang Thi Giang', 'female', '1996-06-30', '0901234641', '182 Patient St', 'active', 3), -- userId 67 (Patient 43)
('patient44@example.com', '$2a$12$ZYlEJnSQDFI4qy/s9jYo6O9vKqKOQCULgUpKS1vt5/FrA.iCVEsvy', 'Bui Van Hai', 'male', '1979-09-11', '0901234642', '183 Patient St', 'active', 3), -- userId 68 (Patient 44)
('patient45@example.com', '$2a$12$ZYlEJnSQDFI4qy/s9jYo6O9vKqKOQCULgUpKS1vt5/FrA.iCVEsvy', 'Nguyen Thi Hong', 'female', '1990-05-08', '0901234643', '184 Patient St', 'active', 3), -- userId 69 (Patient 45)
('patient46@example.com', '$2a$12$ZYlEJnSQDFI4qy/s9jYo6O9vKqKOQCULgUpKS1vt5/FrA.iCVEsvy', 'Tran Van Kien', 'male', '1983-08-25', '0901234644', '185 Patient St', 'active', 3), -- userId 70 (Patient 46)
('patient47@example.com', '$2a$12$ZYlEJnSQDFI4qy/s9jYo6O9vKqKOQCULgUpKS1vt5/FrA.iCVEsvy', 'Le Thi Loan', 'female', '1997-07-14', '0901234645', '186 Patient St', 'active', 3), -- userId 71 (Patient 47)
('patient48@example.com', '$2a$12$ZYlEJnSQDFI4qy/s9jYo6O9vKqKOQCULgUpKS1vt5/FrA.iCVEsvy', 'Pham Van Mai', 'male', '1984-03-29', '0901234646', '187 Patient St', 'active', 3), -- userId 72 (Patient 48)
('patient49@example.com', '$2a$12$ZYlEJnSQDFI4qy/s9jYo6O9vKqKOQCULgUpKS1vt5/FrA.iCVEsvy', 'Hoang Thi Nhung', 'female', '1992-10-17', '0901234647', '188 Patient St', 'active', 3), -- userId 73 (Patient 49)
('patient50@example.com', '$2a$12$ZYlEJnSQDFI4qy/s9jYo6O9vKqKOQCULgUpKS1vt5/FrA.iCVEsvy', 'Cao Van Phong', 'male', '1986-12-04', '0901234648', '189 Patient St', 'active', 3), -- userId 74 (Patient 50)

-- Lab Technicians (roleId = 4) - Added 10 users for technicians
('lab1@hospital.com', '$2a$12$ZYlEJnSQDFI4qy/s9jYo6O9vKqKOQCULgUpKS1vt5/FrA.iCVEsvy', 'Lab Tech 1', 'female', '1993-01-25', '0901234579', '135 Lab St', 'active', 4), -- userId 75 (Technician 1)
('lab2@hospital.com', '$2a$12$ZYlEJnSQDFI4qy/s9jYo6O9vKqKOQCULgUpKS1vt5/FrA.iCVEsvy', 'Lab Tech 2', 'male', '1996-05-09', '0901234580', '136 Lab St', 'active', 4), -- userId 76 (Technician 2)
('lab3@hospital.com', '$2a$12$ZYlEJnSQDFI4qy/s9jYo6O9vKqKOQCULgUpKS1vt5/FrA.iCVEsvy', 'Lab Tech 3', 'female', '1994-07-11', '0901234598', '154 Lab St', 'active', 4), -- userId 77 (Technician 3)
('lab4@hospital.com', '$2a$12$ZYlEJnSQDFI4qy/s9jYo6O9vKqKOQCULgUpKS1vt5/FrA.iCVEsvy', 'Lab Tech 4', 'male', '1990-11-05', '0901234599', '155 Lab St', 'active', 4), -- userId 78 (Technician 4)
('lab5@hospital.com', '$2a$12$ZYlEJnSQDFI4qy/s9jYo6O9vKqKOQCULgUpKS1vt5/FrA.iCVEsvy', 'Lab Tech 5', 'female', '1997-03-19', '0901234600', '156 Lab St', 'active', 4), -- userId 79 (Technician 5)
('lab6@hospital.com', '$2a$12$ZYlEJnSQDFI4qy/s9jYo6O9vKqKOQCULgUpKS1vt5/FrA.iCVEsvy', 'Lab Tech 6', 'male', '1991-08-24', '0901234601', '157 Lab St', 'active', 4), -- userId 80 (Technician 6)
('lab7@hospital.com', '$2a$12$ZYlEJnSQDFI4qy/s9jYo6O9vKqKOQCULgUpKS1vt5/FrA.iCVEsvy', 'Lab Tech 7', 'female', '1995-01-02', '0901234602', '158 Lab St', 'active', 4), -- userId 81 (Technician 7)
('lab8@hospital.com', '$2a$12$ZYlEJnSQDFI4qy/s9jYo6O9vKqKOQCULgUpKS1vt5/FrA.iCVEsvy', 'Lab Tech 8', 'male', '1993-06-15', '0901234603', '159 Lab St', 'active', 4), -- userId 82 (Technician 8)
('lab9@hospital.com', '$2a$12$ZYlEJnSQDFI4qy/s9jYo6O9vKqKOQCULgUpKS1vt5/FrA.iCVEsvy', 'Lab Tech 9', 'female', '1996-10-28', '0901234604', '160 Lab St', 'active', 4), -- userId 83 (Technician 9)
('lab10@hospital.com', '$2a$12$ZYlEJnSQDFI4qy/s9jYo6O9vKqKOQCULgUpKS1vt5/FrA.iCVEsvy', 'Lab Tech 10', 'male', '1990-04-03', '0901234605', '161 Lab St', 'active', 4); -- userId 84 (Technician 10)


-- Insert sample data into Hospital table
INSERT INTO Hospital (name, address, phoneNumber, email, website, description, workingHours) VALUES
('Main Hospital', '123 Main Street, Ho Chi Minh City', '0283123456', 'info@hospital.com', 'www.hospital.com', 'Main hospital branch with full services', 'Monday-Friday: 7:00-19:00, Weekend: 8:00-17:00');

-- Insert sample data into Notification table
-- User IDs 1-84 are now available. Adjusted patient User IDs based on the new User insert order.
INSERT INTO Notification (userId, title, content, isRead) VALUES
(1, 'System Update', 'The system will be updated tonight. Please save your work.', false), -- Admin 1
(3, 'Appointment Reminder', 'You have an appointment tomorrow at 10:00 AM.', false), -- Doctor 1 (userId 3)
(25, 'Test Results Ready', 'Your test results are ready. Please check with your doctor.', false), -- Patient 1 (userId 25)
(26, 'Appointment Confirmed', 'Your appointment has been confirmed for next Monday.', true), -- Patient 2 (userId 26)
(27, 'Medication Reminder', 'Remember to take your prescribed medication.', false), -- Patient 3 (userId 27)
(28, 'Schedule Change', 'Your appointment has been rescheduled to Wednesday at 2:00 PM.', false), -- Patient 4 (userId 28)
(29, 'New Message', 'You have a new message from Dr. Smith.', true), -- Patient 5 (userId 29)
(30, 'Account Update', 'Your account information has been updated successfully.', true), -- Patient 6 (userId 30)
(31, 'Billing Information', 'Your latest invoice is now available in your account.', false), -- Patient 7 (userId 31)
(32, 'Service Update', 'Our hospital now offers new pediatric services.', true), -- Patient 8 (userId 32)
(33, 'Holiday Schedule', 'Please note our holiday working hours for the upcoming week.', false), -- Patient 9 (userId 33)
(34, 'Health Tips', 'New health tips available on our portal.', true), -- Patient 10 (userId 34)
(35, 'System Maintenance', 'The system will undergo maintenance this weekend.', false), -- Patient 11 (userId 35)
(36, 'Insurance Update', 'Your insurance details have been updated in our system.', true), -- Patient 12 (userId 36)
(37, 'Feedback Request', 'Please take a moment to provide feedback on your recent visit.', false); -- Patient 13 (userId 37)


-- Insert sample data into Patient table
-- User IDs 25 through 74 are patient users
INSERT INTO Patient (userId, dob, gender, bloodType, medicalHistory) VALUES
(25, '1990-05-15', 'male', 'O+', 'No major medical history.'), -- Patient ID 1 (userId 25)
(26, '1985-10-20', 'female', 'A-', 'Allergic to penicillin.'), -- Patient ID 2 (userId 26)
(27, '1978-03-25', 'male', 'B+', 'Hypertension.'), -- Patient ID 3 (userId 27)
(28, '1995-08-12', 'male', 'AB+', 'No major medical history.'), -- Patient ID 4 (userId 28)
(29, '1988-11-30', 'female', 'O-', 'Asthma, Diabetes Type 2.'), -- Patient ID 5 (userId 29)
(30, '1986-03-08', 'female', 'A+', 'Previous appendectomy.'), -- Patient ID 6 (userId 30)
(31, '1996-06-17', 'male', 'B-', 'Allergic to shellfish.'), -- Patient ID 7 (userId 31)
(32, '1989-09-25', 'female', 'O+', 'Coronary artery disease.'), -- Patient ID 8 (userId 32)
(33, '1979-02-04', 'male', 'AB-', 'No major medical history.'), -- Patient ID 9 (userId 33)
(34, '1990-11-20', 'female', 'A+', 'Mild asthma.'), -- Patient ID 10 (userId 34)
(35, '1993-04-12', 'male', 'B+', 'No major medical history.'), -- Patient ID 11 (userId 35)
(36, '1988-07-18', 'female', 'O+', 'Type 2 diabetes.'), -- Patient ID 12 (userId 36)
(37, '1981-05-23', 'male', 'A-', 'History of fractures.'), -- Patient ID 13 (userId 37)
(38, '1997-01-30', 'female', 'AB+', 'Allergic to latex.'), -- Patient ID 14 (userId 38)
(39, '1984-10-15', 'male', 'O+', 'Hypertension, high cholesterol.'), -- Patient ID 15 (userId 39)
(40, '1992-08-14', 'female', 'B-', 'No major medical history.'), -- Patient ID 16 (userId 40)
(41, '1987-09-09', 'male', 'A+', 'Anemia.'), -- Patient ID 17 (userId 41)
(42, '1994-12-18', 'female', 'O-', 'Previous surgery for hernia.'), -- Patient ID 18 (userId 42)
(43, '1980-02-21', 'male', 'AB+', 'No major medical history.'), -- Patient ID 19 (userId 43)
(44, '1998-11-12', 'female', 'B+', 'Chronic back pain.'), -- Patient ID 20 (userId 44)
(45, '1986-03-08', 'female', 'A+', 'Migraine sufferer.'), -- Patient ID 21 (userId 45)
(46, '1996-06-17', 'male', 'O+', 'No major medical history.'), -- Patient ID 22 (userId 46)
(47, '1989-09-25', 'female', 'AB-', 'Thyroid disorder.'), -- Patient ID 23 (userId 47)
(48, '1979-02-04', 'male', 'B+', 'History of kidney stones.'), -- Patient ID 24 (userId 48)
(49, '1990-11-20', 'female', 'A+', 'Seasonal allergies.'), -- Patient ID 25 (userId 49)
(50, '1993-04-12', 'male', 'O+', 'No major medical history.'), -- Patient ID 26 (userId 50)
(51, '1988-07-18', 'female', 'B-', 'Previous appendectomy.'), -- Patient ID 27 (userId 51)
(52, '1981-05-23', 'male', 'AB+', 'Heart murmur.'), -- Patient ID 28 (userId 52)
(53, '1997-01-30', 'female', 'O+', 'No major medical history.'), -- Patient ID 29 (userId 53)
(54, '1984-10-15', 'male', 'A-', 'Mild hypertension.'), -- Patient ID 30 (userId 54)
(55, '1992-08-14', 'female', 'B+', 'No major medical history.'), -- Patient ID 31 (userId 55)
(56, '1987-09-09', 'male', 'O+', 'Previous knee surgery.'), -- Patient ID 32 (userId 56)
(57, '1994-12-18', 'female', 'AB+', 'Allergies to pollen.'), -- Patient ID 33 (userId 57)
(58, '1980-02-21', 'male', 'A+', 'GERD.'), -- Patient ID 34 (userId 58)
(59, '1998-11-12', 'female', 'O-', 'No major medical history.'), -- Patient ID 35 (userId 59)
(60, '1991-03-07', 'male', 'B+', 'History of concussion.'), -- Patient ID 36 (userId 60)
(61, '1986-05-28', 'female', 'AB-', 'Chronic sinusitis.'), -- Patient ID 37 (userId 61)
(62, '1989-07-19', 'male', 'O+', 'No major medical history.'), -- Patient ID 38 (userId 62)
(63, '1995-10-03', 'female', 'A+', 'Eczema.'), -- Patient ID 39 (userId 63)
(64, '1982-12-22', 'male', 'B+', 'Type 1 diabetes.'), -- Patient ID 40 (userId 64)
(65, '1993-01-14', 'female', 'O+', 'No major medical history.'), -- Patient ID 41 (userId 65)
(66, '1988-04-02', 'male', 'AB+', 'Asthma.'), -- Patient ID 42 (userId 66)
(67, '1996-06-30', 'female', 'A-', 'Allergic to nuts.'), -- Patient ID 43 (userId 67)
(68, '1979-09-11', 'male', 'B+', 'Previous hip replacement.'), -- Patient ID 44 (userId 68)
(69, '1990-05-08', 'female', 'O+', 'No major medical history.'), -- Patient ID 45 (userId 69)
(70, '1983-08-25', 'male', 'A+', 'High cholesterol.'), -- Patient ID 46 (userId 70)
(71, '1997-07-14', 'female', 'AB+', 'No major medical history.'), -- Patient ID 47 (userId 71)
(72, '1984-03-29', 'male', 'O+', 'Sleep apnea.'), -- Patient ID 48 (userId 72)
(73, '1992-10-17', 'female', 'B-', 'No major medical history.'), -- Patient ID 49 (userId 73)
(74, '1986-12-04', 'male', 'A+', 'Irritable bowel syndrome.'); -- Patient ID 50 (userId 74)


-- Insert sample data into Administrator table
-- User IDs 1 and 2 are admin users
INSERT INTO Administrator (userId, position) VALUES
(1, 'System Administrator'),
(2, 'Hospital Manager');

-- Insert sample data into Specialty table (10 specialties)
-- Hospital ID 1 is the Main Hospital
INSERT INTO Specialty (name, description, hospitalId) VALUES
('Cardiology', 'Deals with disorders of the heart and cardiovascular system', 1), -- Specialty ID 1
('Dermatology', 'Focused on diagnosing and treating skin disorders', 1), -- Specialty ID 2
('Neurology', 'Deals with disorders of the nervous system', 1), -- Specialty ID 3
('Orthopedics', 'Focused on conditions involving the musculoskeletal system', 1), -- Specialty ID 4
('Pediatrics', 'Medical care of infants, children, and adolescents', 1), -- Specialty ID 5
('Gastroenterology', 'Specializes in digestive system disorders', 1), -- Specialty ID 6
('Ophthalmology', 'Deals with eye disorders and vision care', 1), -- Specialty ID 7
('Pulmonology', 'Focuses on respiratory system diseases', 1), -- Specialty ID 8
('Endocrinology', 'Specializes in hormone-related disorders', 1), -- Specialty ID 9
('Oncology', 'Focused on the diagnosis and treatment of cancer', 1); -- Specialty ID 10

-- Insert sample data into Room table (20 rooms)
-- Specialty IDs 1-10 are available
INSERT INTO Room (roomNumber, specialtyId, capacity, roomType, status, description) VALUES
-- Cardiology Rooms (Specialty ID 1)
('C101', 1, 2, 'examination', 'available', 'Cardiology examination room'), -- Room ID 1
('C102', 1, 2, 'examination', 'available', 'Cardiology examination room'), -- Room ID 2
('C103', 1, 4, 'operation', 'available', 'Cardiology operation room'), -- Room ID 3

-- Dermatology Rooms (Specialty ID 2)
('D201', 2, 2, 'examination', 'available', 'Dermatology examination room'), -- Room ID 4
('D202', 2, 2, 'examination', 'available', 'Dermatology procedural room'), -- Room ID 5

-- Neurology Rooms (Specialty ID 3)
('N301', 3, 2, 'examination', 'available', 'Neurology examination room'), -- Room ID 6
('N302', 3, 2, 'examination', 'available', 'Neurological testing room'), -- Room ID 7
('N303', 3, 1, 'laboratory', 'available', 'Neurology lab room'), -- Room ID 8

-- Orthopedics Rooms (Specialty ID 4)
('O401', 4, 2, 'examination', 'available', 'Orthopedics examination room'), -- Room ID 9
('O402', 4, 3, 'operation', 'available', 'Orthopedic procedure room'), -- Room ID 10

-- Pediatrics Rooms (Specialty ID 5)
('P501', 5, 2, 'examination', 'available', 'Pediatrics examination room'), -- Room ID 11
('P502', 5, 3, 'examination', 'available', 'Pediatric treatment room'), -- Room ID 12

-- Gastroenterology Rooms (Specialty ID 6)
('G601', 6, 2, 'examination', 'available', 'Gastroenterology consultation room'), -- Room ID 13
('G602', 6, 3, 'examination', 'available', 'Endoscopy room'), -- Room ID 14

-- Ophthalmology Rooms (Specialty ID 7)
('E701', 7, 2, 'examination', 'available', 'Eye examination room'), -- Room ID 15
('E702', 7, 2, 'examination', 'available', 'Vision testing room'), -- Room ID 16

-- Pulmonology Rooms (Specialty ID 8)
('U801', 8, 2, 'examination', 'available', 'Pulmonology consultation room'), -- Room ID 17
('U802', 8, 3, 'laboratory', 'available', 'Respiratory testing lab'), -- Room ID 18

-- Endocrinology Rooms (Specialty ID 9)
('EN901', 9, 2, 'examination', 'available', 'Endocrinology consultation room'), -- Room ID 19

-- Oncology Rooms (Specialty ID 10)
('ON1001', 10, 2, 'examination', 'available', 'Oncology consultation room'); -- Room ID 20

-- Insert sample data into Doctor table (22 doctors)
-- User IDs 3 through 24 are doctor users
-- Specialty IDs 1-10 are available
INSERT INTO Doctor (userId, specialtyId, licenseNumber, experience, education, bio) VALUES
-- Cardiology Doctors (Specialty ID 1)
(3, 1, 'DOC-CARD-123456', 10, 'MD from Harvard Medical School', 'Experienced cardiologist with focus on heart disease prevention.'), -- Doctor ID 1 (userId 3)
(6, 1, 'DOC-CARD-123459', 8, 'MD from Stanford Medical School', 'Specializes in interventional cardiology and heart rhythm disorders.'), -- Doctor ID 2 (userId 6)

-- Dermatology Doctors (Specialty ID 2)
(4, 2, 'DOC-DERM-123457', 8, 'MD from Stanford Medical School', 'Specialist in skin cancer and aesthetic dermatology.'), -- Doctor ID 3 (userId 4)
(7, 2, 'DOC-DERM-123460', 12, 'MD from Johns Hopkins University', 'Expert in pediatric dermatology and skin allergies.'), -- Doctor ID 4 (userId 7)

-- Neurology Doctors (Specialty ID 3)
(5, 3, 'DOC-NEUR-123458', 12, 'MD from Johns Hopkins University', 'Neurologist with expertise in stroke treatment and prevention.'), -- Doctor ID 5 (userId 5)
(8, 3, 'DOC-NEUR-123461', 9, 'MD from Yale University', 'Specializes in neurodegenerative disorders and headaches.'), -- Doctor ID 6 (userId 8)

-- Orthopedics Doctors (Specialty ID 4)
(9, 4, 'DOC-ORTH-123462', 15, 'MD from Yale University', 'Orthopedic surgeon specializing in sports injuries.'), -- Doctor ID 7 (userId 9)
(10, 4, 'DOC-ORTH-123463', 11, 'MD from Columbia University', 'Expert in joint replacement and trauma surgery.'), -- Doctor ID 8 (userId 10)

-- Pediatrics Doctors (Specialty ID 5)
(11, 5, 'DOC-PED-123464', 7, 'MD from Columbia University', 'Pediatrician with focus on early childhood development.'), -- Doctor ID 9 (userId 11)
(12, 5, 'DOC-PED-123465', 14, 'MD from University of Pennsylvania', 'Specializes in pediatric pulmonology and allergies.'), -- Doctor ID 10 (userId 12)

-- Gastroenterology Doctors (Specialty ID 6)
(13, 6, 'DOC-GAST-123466', 9, 'MD from Duke University', 'Gastroenterologist with expertise in IBD and GERD.'), -- Doctor ID 11 (userId 13)
(14, 6, 'DOC-GAST-123467', 13, 'MD from UCLA', 'Specializes in advanced endoscopic procedures.'), -- Doctor ID 12 (userId 14)

-- Ophthalmology Doctors (Specialty ID 7)
(15, 7, 'DOC-OPHT-123468', 16, 'MD from Washington University', 'Ophthalmologist with focus on cataract and LASIK surgery.'), -- Doctor ID 13 (userId 15)
(16, 7, 'DOC-OPHT-123469', 8, 'MD from University of Michigan', 'Specializes in retinal disorders and diabetic eye disease.'), -- Doctor ID 14 (userId 16)

-- Pulmonology Doctors (Specialty ID 8)
(17, 8, 'DOC-PULM-123470', 11, 'MD from NYU', 'Pulmonologist with expertise in COPD and asthma management.'), -- Doctor ID 15 (userId 17)
(18, 8, 'DOC-PULM-123471', 7, 'MD from Emory University', 'Specializes in sleep disorders and respiratory infections.'), -- Doctor ID 16 (userId 18)

-- Endocrinology Doctors (Specialty ID 9)
(19, 9, 'DOC-ENDO-123472', 10, 'MD from University of Chicago', 'Endocrinologist focusing on diabetes and thyroid disorders.'), -- Doctor ID 17 (userId 19)
(20, 9, 'DOC-ENDO-123473', 14, 'MD from UCSF', 'Expert in metabolic disorders and hormone replacement therapy.'), -- Doctor ID 18 (userId 20)

-- Oncology Doctors (Specialty ID 10)
(21, 10, 'DOC-ONC-123474', 18, 'MD from Mayo Clinic', 'Oncologist specializing in breast and lung cancers.'), -- Doctor ID 19 (userId 21)
(22, 10, 'DOC-ONC-123475', 12, 'MD from Memorial Sloan Kettering', 'Expert in targeted therapies and immunotherapy.'); -- Doctor ID 20 (userId 22)


-- Update Specialty headDoctorId (assign head doctor for each specialty)
-- Doctor IDs 1-20 are available (Note: User IDs 3-22 are the doctors)
UPDATE Specialty SET headDoctorId = 1 WHERE specialtyId = 1; -- Cardiology (Doctor ID 1, User ID 3)
UPDATE Specialty SET headDoctorId = 3 WHERE specialtyId = 2; -- Dermatology (Doctor ID 3, User ID 4)
UPDATE Specialty SET headDoctorId = 5 WHERE specialtyId = 3; -- Neurology (Doctor ID 5, User ID 5)
UPDATE Specialty SET headDoctorId = 7 WHERE specialtyId = 4; -- Orthopedics (Doctor ID 7, User ID 9)
UPDATE Specialty SET headDoctorId = 9 WHERE specialtyId = 5; -- Pediatrics (Doctor ID 9, User ID 11)
UPDATE Specialty SET headDoctorId = 11 WHERE specialtyId = 6; -- Gastroenterology (Doctor ID 11, User ID 13)
UPDATE Specialty SET headDoctorId = 13 WHERE specialtyId = 7; -- Ophthalmology (Doctor ID 13, User ID 15)
UPDATE Specialty SET headDoctorId = 15 WHERE specialtyId = 8; -- Pulmonology (Doctor ID 15, User ID 17)
UPDATE Specialty SET headDoctorId = 17 WHERE specialtyId = 9; -- Endocrinology (Doctor ID 17, User ID 19)
UPDATE Specialty SET headDoctorId = 19 WHERE specialtyId = 10; -- Oncology (Doctor ID 19, User ID 21)


-- Insert sample data into LabTechnician table (10 lab technicians)
-- User IDs 75 through 84 are lab technician users (Aligned with the new User insert order)
-- Specialty IDs 1-10 are available (linking technicians to relevant specialties)
INSERT INTO LabTechnician (userId, specialization, specialtyId) VALUES
(75, 'Blood Analysis', 1), -- Technician ID 1 (User 75)
(76, 'Genetic Testing', 2), -- Technician ID 2 (User 76)
(77, 'Neurological Testing', 3), -- Technician ID 3 (User 77)
(78, 'X-ray and Imaging', 4), -- Technician ID 4 (User 78)
(79, 'Pediatric Lab Testing', 5), -- Technician ID 5 (User 79)
(80, 'Endoscopy Assistance', 6), -- Technician ID 6 (User 80)
(81, 'Vision Testing', 7), -- Technician ID 7 (User 81)
(82, 'Respiratory Analysis', 8), -- Technician ID 8 (User 82)
(83, 'Hormone Testing', 9), -- Technician ID 9 (User 83)
(84, 'Oncology Specimen Analysis', 10); -- Technician ID 10 (User 84)


-- Insert sample data into Schedule table for doctors and lab technicians
-- Doctor IDs 1-20, Lab Technician IDs 1-10, Room IDs 1-20 are available
INSERT INTO Schedule (doctorId, labTechnicianId, roomId, workDate, startTime, endTime, status) VALUES
-- Doctor Schedules
-- Cardiology Doctors (Specialty ID 1)
(1, NULL, 1, CURDATE(), '07:00:00', '11:30:00', 'available'), -- Schedule ID 1 (Doctor 1, Room 1)
(1, NULL, 1, CURDATE() + INTERVAL 1 DAY, '07:00:00', '11:30:00', 'available'), -- Schedule ID 2 (Doctor 1, Room 1)
(1, NULL, 1, CURDATE() + INTERVAL 2 DAY, '13:00:00', '16:30:00', 'available'), -- Schedule ID 3 (Doctor 1, Room 1)
(2, NULL, 2, CURDATE(), '13:00:00', '16:30:00', 'available'), -- Schedule ID 4 (Doctor 2, Room 2)
(2, NULL, 2, CURDATE() + INTERVAL 1 DAY, '07:00:00', '11:30:00', 'available'), -- Schedule ID 5 (Doctor 2, Room 2)

-- Dermatology Doctors (Specialty ID 2)
(3, NULL, 4, CURDATE(), '07:00:00', '11:30:00', 'available'), -- Schedule ID 6 (Doctor 3, Room 4)
(3, NULL, 4, CURDATE() + INTERVAL 1 DAY, '13:00:00', '16:30:00', 'available'), -- Schedule ID 7 (Doctor 3, Room 4)
(4, NULL, 5, CURDATE() + INTERVAL 2 DAY, '07:00:00', '11:30:00', 'available'), -- Schedule ID 8 (Doctor 4, Room 5)

-- Neurology Doctors (Specialty ID 3)
(5, NULL, 6, CURDATE(), '07:00:00', '11:30:00', 'available'), -- Schedule ID 9 (Doctor 5, Room 6)
(5, NULL, 6, CURDATE() + INTERVAL 1 DAY, '13:00:00', '16:30:00', 'available'), -- Schedule ID 10 (Doctor 5, Room 6)
(6, NULL, 7, CURDATE() + INTERVAL 2 DAY, '07:00:00', '11:30:00', 'available'), -- Schedule ID 11 (Doctor 6, Room 7)

-- Orthopedics Doctors (Specialty ID 4)
(7, NULL, 9, CURDATE(), '13:00:00', '16:30:00', 'available'), -- Schedule ID 12 (Doctor 7, Room 9)
(7, NULL, 9, CURDATE() + INTERVAL 1 DAY, '07:00:00', '11:30:00', 'available'), -- Schedule ID 13 (Doctor 7, Room 9)
(8, NULL, 10, CURDATE() + INTERVAL 2 DAY, '13:00:00', '16:30:00', 'available'), -- Schedule ID 14 (Doctor 8, Room 10)

-- Pediatrics Doctors (Specialty ID 5)
(9, NULL, 11, CURDATE(), '07:00:00', '11:30:00', 'available'), -- Schedule ID 15 (Doctor 9, Room 11)
(9, NULL, 11, CURDATE() + INTERVAL 1 DAY, '13:00:00', '16:30:00', 'available'), -- Schedule ID 16 (Doctor 9, Room 11)
(10, NULL, 12, CURDATE() + INTERVAL 2 DAY, '07:00:00', '11:30:00', 'available'), -- Schedule ID 17 (Doctor 10, Room 12)

-- Gastroenterology Doctors (Specialty ID 6)
(11, NULL, 13, CURDATE(), '13:00:00', '16:30:00', 'available'), -- Schedule ID 18 (Doctor 11, Room 13)
(11, NULL, 13, CURDATE() + INTERVAL 1 DAY, '07:00:00', '11:30:00', 'available'), -- Schedule ID 19 (Doctor 11, Room 13)
(12, NULL, 14, CURDATE() + INTERVAL 2 DAY, '13:00:00', '16:30:00', 'available'), -- Schedule ID 20 (Doctor 12, Room 14)

-- Ophthalmology Doctors (Specialty ID 7)
(13, NULL, 15, CURDATE(), '07:00:00', '11:30:00', 'available'), -- Schedule ID 21 (Doctor 13, Room 15)
(14, NULL, 16, CURDATE() + INTERVAL 1 DAY, '13:00:00', '16:30:00', 'available'), -- Schedule ID 22 (Doctor 14, Room 16)

-- Pulmonology Doctors (Specialty ID 8)
(15, NULL, 17, CURDATE(), '13:00:00', '16:30:00', 'available'), -- Schedule ID 23 (Doctor 15, Room 17)
(16, NULL, 18, CURDATE() + INTERVAL 1 DAY, '07:00:00', '11:30:00', 'available'), -- Schedule ID 24 (Doctor 16, Room 18)

-- Endocrinology Doctors (Specialty ID 9)
(17, NULL, 19, CURDATE(), '07:00:00', '11:30:00', 'available'), -- Schedule ID 25 (Doctor 17, Room 19)
(18, NULL, 19, CURDATE() + INTERVAL 1 DAY, '13:00:00', '16:30:00', 'available'), -- Schedule ID 26 (Doctor 18, Room 19)

-- Oncology Doctors (Specialty ID 10)
(19, NULL, 20, CURDATE(), '13:00:00', '16:30:00', 'available'), -- Schedule ID 27 (Doctor 19, Room 20)
(20, NULL, 20, CURDATE() + INTERVAL 1 DAY, '07:00:00', '11:30:00', 'available'), -- Schedule ID 28 (Doctor 20, Room 20)

-- Lab Technician Schedules
-- Cardiology Lab Technician (Specialty ID 1)
(NULL, 1, 3, CURDATE(), '07:00:00', '11:30:00', 'available'), -- Schedule ID 29 (Tech 1, Room 3)
(NULL, 1, 3, CURDATE() + INTERVAL 1 DAY, '13:00:00', '16:30:00', 'available'), -- Schedule ID 30 (Tech 1, Room 3)

-- Dermatology Lab Technician (Specialty ID 2)
-- FIX: Changed Room ID from 5 to 4 to avoid conflict with Doctor 4 on CURDATE() + INTERVAL 2 DAY, 07:00:00
(NULL, 2, 4, CURDATE() + INTERVAL 2 DAY, '07:00:00', '11:30:00', 'available'), -- Schedule ID 31 (Tech 2, Room 4)
(NULL, 2, 5, CURDATE(), '13:00:00', '16:30:00', 'available'), -- Schedule ID 32 (Tech 2, Room 5)


-- Neurology Lab Technician (Specialty ID 3)
(NULL, 3, 8, CURDATE(), '07:00:00', '11:30:00', 'available'), -- Schedule ID 33 (Tech 3, Room 8)
(NULL, 3, 8, CURDATE() + INTERVAL 1 DAY, '13:00:00', '16:30:00', 'available'), -- Schedule ID 34 (Tech 3, Room 8)

-- Orthopedics Lab Technician (Specialty ID 4)
(NULL, 4, 10, CURDATE(), '13:00:00', '16:30:00', 'available'), -- Schedule ID 35 (Tech 4, Room 10)
(NULL, 4, 10, CURDATE() + INTERVAL 2 DAY, '07:00:00', '11:30:00', 'available'), -- Schedule ID 36 (Tech 4, Room 10)

-- Pulmonology Lab Technician (Specialty ID 8)
(NULL, 8, 18, CURDATE(), '07:00:00', '11:30:00', 'available'), -- Schedule ID 37 (Tech 8, Room 18)
(NULL, 8, 18, CURDATE() + INTERVAL 1 DAY, '13:00:00', '16:30:00', 'available'), -- Schedule ID 38 (Tech 8, Room 18)

-- Oncology Lab Technician (Specialty ID 10)
(NULL, 10, 20, CURDATE(), '07:00:00', '11:30:00', 'available'), -- Schedule ID 39 (Tech 10, Room 20)
(NULL, 10, 20, CURDATE() + INTERVAL 2 DAY, '13:00:00', '16:30:00', 'available'); -- Schedule ID 40 (Tech 10, Room 20)


-- Insert sample data into Service table
-- Specialty IDs 1-10 are available
INSERT INTO Service (name, description, price, duration, type, category, specialtyId, status) VALUES
-- Cardiology Services (Specialty ID 1)
('Basic Heart Checkup', 'Basic heart examination including ECG', 500000, 30, 'service', 'Examination', 1, 'active'), -- Service ID 1
('Comprehensive Heart Examination', 'Comprehensive heart examination with stress test', 1500000, 60, 'service', 'Examination', 1, 'active'), -- Service ID 2
('ECG Test', 'Electrocardiogram test', 300000, 15, 'test', 'Diagnostic', 1, 'active'), -- Service ID 3
('Echocardiogram', 'Ultrasound of the heart', 800000, 30, 'test', 'Diagnostic', 1, 'active'), -- Service ID 4

-- Dermatology Services (Specialty ID 2)
('Skin Consultation', 'General skin consultation', 400000, 30, 'service', 'Consultation', 2, 'active'), -- Service ID 5
('Skin Biopsy', 'Removal of a small piece of skin for testing', 600000, 20, 'test', 'Diagnostic', 2, 'active'), -- Service ID 6
('Mole Removal', 'Surgical removal of moles', 1000000, 45, 'service', 'Treatment', 2, 'active'), -- Service ID 7

-- Neurology Services (Specialty ID 3)
('Neurological Consultation', 'Comprehensive neurological examination', 600000, 45, 'service', 'Consultation', 3, 'active'), -- Service ID 8
('EEG Test', 'Electroencephalogram test', 700000, 40, 'test', 'Diagnostic', 3, 'active'), -- Service ID 9
('MRI Brain', 'Magnetic Resonance Imaging of the brain', 2500000, 60, 'test', 'Diagnostic', 3, 'active'), -- Service ID 10

-- Orthopedics Services (Specialty ID 4)
('Orthopedic Consultation', 'General consultation for bone and joint issues', 500000, 30, 'service', 'Consultation', 4, 'active'), -- Service ID 11
('X-Ray', 'X-ray imaging', 400000, 15, 'test', 'Diagnostic', 4, 'active'), -- Service ID 12
('Joint Injection', 'Therapeutic injection into joints', 800000, 20, 'service', 'Treatment', 4, 'active'), -- Service ID 13

-- Pediatrics Services (Specialty ID 5)
('Child Health Checkup', 'General health checkup for children', 400000, 30, 'service', 'Examination', 5, 'active'), -- Service ID 14
('Growth and Development Assessment', 'Assessment of child growth and development', 500000, 40, 'service', 'Assessment', 5, 'active'), -- Service ID 15
('Vaccination', 'Standard childhood vaccination', 300000, 15, 'service', 'Preventive', 5, 'active'), -- Service ID 16

-- Gastroenterology Services (Specialty ID 6)
('Gastroenterology Consultation', 'General consultation for digestive issues', 550000, 30, 'service', 'Consultation', 6, 'active'), -- Service ID 17
('Endoscopy Procedure', 'Upper endoscopy', 1200000, 60, 'procedure', 'Diagnostic', 6, 'active'), -- Service ID 18

-- Ophthalmology Services (Specialty ID 7)
('Eye Exam', 'Comprehensive eye examination', 450000, 30, 'service', 'Examination', 7, 'active'), -- Service ID 19

-- Pulmonology Services (Specialty ID 8)
('Pulmonology Consultation', 'General consultation for respiratory issues', 500000, 30, 'service', 'Consultation', 8, 'active'), -- Service ID 20

-- Endocrinology Services (Specialty ID 9)
('Endocrinology Consultation', 'General consultation for hormone/metabolic issues', 550000, 30, 'service', 'Consultation', 9, 'active'), -- Service ID 21

-- Oncology Services (Specialty ID 10)
('Oncology Consultation', 'General consultation for cancer-related issues', 600000, 45, 'service', 'Consultation', 10, 'active'); -- Service ID 22


-- Insert sample data into File table
INSERT INTO File (fileName, filePath, fileType, fileSize, description) VALUES
('ecg_result_template.pdf', '/uploads/templates/ecg_result.pdf', 'application/pdf', 256000, 'Template for ECG results'), -- File ID 1
('xray_template.jpg', '/uploads/templates/xray.jpg', 'image/jpeg', 1024000, 'Template for X-ray image'), -- File ID 2
('blood_test_template.pdf', '/uploads/templates/blood_test.pdf', 'application/pdf', 180000, 'Template for blood test results'); -- File ID 3

-- Insert sample data into EmailVerification table
INSERT INTO EmailVerification (email, verificationCode, expiresAt, verified) VALUES
('patient1@example.com', '123456', DATE_ADD(NOW(), INTERVAL 1 DAY), true),
('patient2@example.com', '234567', DATE_ADD(NOW(), INTERVAL 1 DAY), true),
('newpatient@example.com', '345678', DATE_ADD(NOW(), INTERVAL 1 DAY), false);

-- Insert sample data into Appointment table
-- Patient IDs 1-50, Doctor IDs 1-20, Schedule IDs 1-40, Specialty IDs 1-10, Room IDs 1-20 are available
-- Mapped original data's patientId/doctorId to the actual AUTO_INCREMENT IDs from previous inserts.
INSERT INTO Appointment (
    patientId,
    doctorId,
    scheduleId,
    specialtyId,
    appointmentDate,
    appointmentTime,
    reason,
    status,
    emailVerified,
    paymentStatus,
    patientAppointmentStatus,
    queueNumber,
    estimatedTime
)
VALUES
-- Cardiology Appointments (Specialty ID 1)
(1, 1, 1, 1, CURDATE() - INTERVAL 7 DAY, '07:30:00', 'Chest pain and shortness of breath', 'completed', TRUE, 'completed', 'examined', 1, '07:30:00'),
(6, 1, 2, 1, CURDATE(), '07:30:00', 'Irregular heartbeat', 'pending', FALSE, 'pending', 'waiting', 2, '07:45:00'),
(11, 2, 4, 1, CURDATE() - INTERVAL 5 DAY, '13:30:00', 'High blood pressure follow-up', 'completed', TRUE, 'completed', 'examined', 3, '13:30:00'),
(16, 2, 5, 1, CURDATE(), '07:30:00', 'Heart palpitations', 'pending', FALSE, 'pending', 'waiting', 4, '07:45:00'),

-- Dermatology Appointments (Specialty ID 2)
(2, 3, 6, 2, CURDATE() - INTERVAL 10 DAY, '07:30:00', 'Persistent rash on arms', 'completed', TRUE, 'completed', 'examined', 1, '07:30:00'),
(7, 3, 7, 2, CURDATE(), '13:30:00', 'Acne treatment follow-up', 'pending', FALSE, 'pending', 'waiting', 2, '13:45:00'),
(12, 4, 8, 2, CURDATE() + INTERVAL 1 DAY, '07:30:00', 'Suspicious mole on back', 'pending', FALSE, 'pending', 'waiting', 3, '07:45:00'),

-- Neurology Appointments (Specialty ID 3)
(3, 5, 9, 3, CURDATE() - INTERVAL 14 DAY, '07:30:00', 'Frequent migraines', 'completed', TRUE, 'completed', 'examined', 1, '07:30:00'),
(8, 5, 10, 3, CURDATE(), '13:30:00', 'Persistent dizziness', 'pending', FALSE, 'pending', 'waiting', 2, '13:45:00'),
(13, 6, 11, 3, CURDATE() + INTERVAL 1 DAY, '07:30:00', 'Numbness in left arm', 'pending', FALSE, 'pending', 'waiting', 3, '07:45:00'),

-- Orthopedics Appointments (Specialty ID 4)
(4, 7, 12, 4, CURDATE() - INTERVAL 21 DAY, '13:30:00', 'Knee pain after running', 'completed', TRUE, 'completed', 'examined', 1, '13:30:00'),
(9, 7, 13, 4, CURDATE(), '07:30:00', 'Back pain evaluation', 'pending', FALSE, 'pending', 'waiting', 2, '07:45:00'),
(14, 8, 14, 4, CURDATE() + INTERVAL 1 DAY, '13:30:00', 'Shoulder mobility issues', 'pending', FALSE, 'pending', 'waiting', 3, '13:45:00'),

-- Pediatrics Appointments (Specialty ID 5)
(41, 9, 15, 5, CURDATE() - INTERVAL 3 DAY, '07:30:00', 'Annual checkup for 6-year-old', 'completed', TRUE, 'completed', 'examined', 1, '07:30:00'),
(42, 9, 16, 5, CURDATE(), '13:30:00', 'Persistent cough in 3-year-old', 'pending', FALSE, 'pending', 'waiting', 2, '13:45:00'),
(43, 10, 17, 5, CURDATE() + INTERVAL 1 DAY, '07:30:00', 'Fever and rash in 8-year-old', 'pending', FALSE, 'pending', 'waiting', 3, '07:45:00'),

-- Gastroenterology Appointments (Specialty ID 6)
(5, 11, 18, 6, CURDATE() - INTERVAL 8 DAY, '13:30:00', 'Persistent heartburn', 'completed', TRUE, 'completed', 'examined', 1, '13:30:00'),
(10, 11, 19, 6, CURDATE(), '07:30:00', 'Abdominal pain evaluation', 'pending', FALSE, 'pending', 'waiting', 2, '07:45:00'),
(15, 12, 20, 6, CURDATE() + INTERVAL 1 DAY, '13:30:00', 'Chronic diarrhea investigation', 'pending', FALSE, 'pending', 'waiting', 3, '13:45:00'),

-- Ophthalmology Appointments (Specialty ID 7)
(20, 13, 21, 7, CURDATE() - INTERVAL 12 DAY, '07:30:00', 'Blurry vision', 'completed', TRUE, 'completed', 'examined', 1, '07:30:00'),
(25, 14, 22, 7, CURDATE(), '13:30:00', 'Eye irritation and redness', 'pending', FALSE, 'pending', 'waiting', 2, '13:45:00'),

-- Pulmonology Appointments (Specialty ID 8)
(30, 15, 23, 8, CURDATE() - INTERVAL 15 DAY, '13:30:00', 'Chronic cough, smoker', 'completed', TRUE, 'completed', 'examined', 1, '13:30:00'),
(35, 16, 24, 8, CURDATE(), '07:30:00', 'Sleep apnea evaluation', 'pending', FALSE, 'pending', 'waiting', 2, '07:45:00'),

-- Endocrinology Appointments (Specialty ID 9)
(40, 17, 25, 9, CURDATE() - INTERVAL 9 DAY, '07:30:00', 'Type 2 diabetes follow-up', 'completed', TRUE, 'completed', 'examined', 1, '07:30:00'),
(45, 18, 26, 9, CURDATE(), '13:30:00', 'Thyroid function check', 'pending', FALSE, 'pending', 'waiting', 2, '13:45:00'),

-- Oncology Appointments (Specialty ID 10)
(50, 19, 27, 10, CURDATE() - INTERVAL 4 DAY, '13:30:00', 'Post-chemotherapy follow-up', 'completed', TRUE, 'completed', 'examined', 1, '13:30:00'),
(21, 20, 28, 10, CURDATE(), '07:30:00', 'Initial consultation for breast lump', 'pending', FALSE, 'pending', 'waiting', 2, '07:45:00');



-- Insert sample data into AppointmentServices table
-- Appointment IDs 1-27, Service IDs 1-22 are available
-- NOTE: Assuming these services were added to the specific appointments listed.
INSERT INTO AppointmentServices (appointmentId, serviceId, price, notes) VALUES
(1, 1, 500000, 'Basic heart checkup requested'), -- ApptService ID 1 (Appt 1, Service 1)
(1, 3, 300000, 'ECG test recommended'), -- ApptService ID 2 (Appt 1, Service 3)
(5, 5, 400000, 'Initial skin consultation'), -- ApptService ID 3 (Appt 5, Service 5)
(8, 8, 600000, 'Neurological consultation for headaches'), -- ApptService ID 4 (Appt 8, Service 8)
(8, 9, 700000, 'EEG test to check for abnormalities'), -- ApptService ID 5 (Appt 8, Service 9)
(11, 11, 500000, 'Assessment of knee injury'), -- ApptService ID 6 (Appt 11, Service 11)
(11, 12, 400000, 'X-ray of knee recommended'), -- ApptService ID 7 (Appt 11, Service 12)
(14, 14, 400000, 'Regular checkup for 6-year-old'); -- ApptService ID 8 (Appt 14, Service 14)


-- Insert sample data into MedicalRecord table
-- Appointment IDs must exist. Linking to completed appointments.
-- Note: Original data linked to appointment IDs 1, 2, 3 which are completed.
INSERT INTO MedicalRecord (appointmentId, diagnosis, notes, recommendations, followupDate) VALUES
(1, 'Mild angina', 'Patient reported chest pain during exertion. ECG was normal at rest.', 'Avoid strenuous activity, prescribed Nitroglycerin as needed. Follow up in 4 weeks.', CURDATE() + INTERVAL 4 WEEK), -- Record ID 1 (for Appointment 1)
(5, 'Contact dermatitis', 'Rash on arms consistent with allergic reaction.', 'Identify and avoid allergen. Apply topical steroid.', CURDATE() + INTERVAL 2 WEEK), -- Record ID 2 (for Appointment 5)
(8, 'Migraine without aura', 'Frequent severe headaches, photo- and phonophobia.', 'Trigger identification, acute treatment with triptan, consider preventative therapy.', CURDATE() + INTERVAL 3 WEEK); -- Record ID 3 (for Appointment 8)


-- Insert sample data into TestRequest table
INSERT INTO TestRequest (appointmentId, serviceId, requestDate, status, notes, requestedByDoctorId) VALUES
-- Requests for completed appointments
(1, 3, CURDATE() - INTERVAL 7 DAY, 'completed', 'Test request for ECG Test', 1), -- Request ID 1 (for Appointment 1, Dr. 1)
(5, 6, CURDATE() - INTERVAL 10 DAY, 'completed', 'Test request for Skin Biopsy', 3), -- Request ID 2 (for Appointment 5, Dr. 3)
(8, 9, CURDATE() - INTERVAL 14 DAY, 'completed', 'Test request for EEG Test', 5), -- Request ID 3 (for Appointment 8, Dr. 5)

-- Pending requests for current appointments
(6, 3, CURDATE(), 'pending', 'Test request for ECG Test', 1), -- Request ID 4 (for Appointment 6, Dr. 1)
(9, 10, CURDATE(), 'pending', 'Test request for MRI Brain', 5), -- Request ID 5 (for Appointment 9, Dr. 5)
(10, 12, CURDATE(), 'pending', 'Test request for X-Ray', 11), -- Request ID 6 (for Appointment 10, Dr. 11)
(16, 4, CURDATE(), 'pending', 'Test request for Echocardiogram', 2); -- Request ID 7 (for Appointment 16, Dr. 2)


-- Insert sample data into TestResult table
-- recordId, serviceId, technicianId, roomId, resultFileId, resultType, status must match existing IDs/enums
-- technicianId refers to technicianId (AUTO_INCREMENT), not userId.
INSERT INTO TestResult (recordId, appointmentId, requestId, serviceId, technicianId, roomId, resultText, resultFileId, resultType, normalRange, unit, interpretation, status, performedDate) VALUES
-- ECG Test Result (for Medical Record 1, related to Appointment 1)
(1, 1, 1, 3, 1, 1, 'Heart rate: 78 bpm, Regular rhythm, Normal QRS complex', 1, 'file', '60-100', 'bpm', 'Normal ECG at rest. Clinical symptoms suggest exertional ischemia.', 'completed', CURDATE() - INTERVAL 7 DAY), -- Result ID 1

-- Skin Biopsy Result (for Medical Record 2, related to Appointment 5)
(2, 5, 2, 6, 2, 5, NULL, 3, 'file', NULL, NULL, 'Histology shows epidermal spongiosis and superficial perivascular inflammation consistent with acute contact dermatitis.', 'completed', CURDATE() - INTERVAL 9 DAY), -- Result ID 2

-- EEG Test Result (for Medical Record 3, related to Appointment 8)
(3, 8, 3, 9, 3, 6, 'Normal brain wave activity', 1, 'file', 'N/A', 'N/A', 'No epileptiform activity or focal slowing detected.', 'completed', CURDATE() - INTERVAL 13 DAY); -- Result ID 3

-- Insert sample data into Medication table
INSERT INTO Medication (name, description, dosage, price, category, manufacturer, sideEffects) VALUES
('Nitroglycerin', 'Vasodilator for angina', '0.4mg sublingual tablet', 75000, 'Cardiovascular', 'Pfizer', 'Headache, dizziness'), -- Medication ID 1
('Hydrocortisone Cream', 'Topical steroid for skin inflammation', '1% cream', 80000, 'Dermatology', 'Johnson & Johnson', 'Skin thinning, local irritation'), -- Medication ID 2
('Sumatriptan', 'Triptan for migraine relief', '50mg tablet', 150000, 'Neurology', 'GlaxoSmithKline', 'Dizziness, nausea, chest tightness'), -- Medication ID 3
('Naproxen', 'NSAID for pain and inflammation', '500mg tablet', 30000, 'Pain Relief', 'Roche', 'Stomach upset, heartburn'), -- Medication ID 4
('Omeprazole', 'Proton pump inhibitor for GERD', '20mg capsule', 45000, 'Gastroenterology', 'Abbott', 'Headache, nausea'), -- Medication ID 5
('Albuterol Inhaler', 'Bronchodilator for asthma', '90mcg/puff inhaler', 250000, 'Pulmonology', 'GlaxoSmithKline', 'Tremor, fast heartbeat'), -- Medication ID 6
('Metformin', 'Oral medication for Type 2 Diabetes', '500mg tablet', 20000, 'Endocrinology', 'Bristol-Myers Squibb', 'Nausea, diarrhea'); -- Medication ID 7


-- Insert sample data into Prescription table
-- recordId must match existing MedicalRecord IDs. doctorId must match existing Doctor IDs.
INSERT INTO Prescription (recordId, doctorId, notes, status) VALUES
(1, 1, 'Patient advised to carry nitroglycerin at all times.', 'active'), -- Prescription ID 1 (for Record 1, Dr 1)
(2, 3, 'Patient should avoid contact with potential allergens and follow up if rash worsens.', 'active'), -- Prescription ID 2 (for Record 2, Dr 3)
(3, 5, 'Migraine trigger diary recommended.', 'active'); -- Prescription ID 3 (for Record 3, Dr 5)


-- Insert sample data into PrescriptionDetail table
-- prescriptionId must match existing Prescription IDs. medicationId must match existing Medication IDs.
INSERT INTO PrescriptionDetail (prescriptionId, medicationId, dosage, frequency, duration, instructions) VALUES
(1, 1, '0.4mg', 'As needed for chest pain', 'Until next visit', 'Place one tablet under the tongue when chest pain occurs. May repeat every 5 minutes for up to 3 doses. If pain persists, seek emergency care.'), -- Prescription 1, Medication 1
(2, 2, 'Thin layer', 'Twice daily', '14 days', 'Apply thinly to affected areas after washing. Avoid sun exposure on treated skin.'), -- Prescription 2, Medication 2
(3, 3, '50mg', 'As needed for migraine', 'As needed (max 9 doses/month)', 'Take one tablet at the first sign of a migraine headache.'); -- Prescription 3, Medication 3


-- Insert sample data into Payment table
-- appointmentId must match existing Appointment IDs.
INSERT INTO Payment (appointmentId, amount, method, status, transactionId, paymentDate) VALUES
(1, 800000, 'credit_card', 'completed', 'TXN123456789', NOW() - INTERVAL 6 DAY), -- Payment ID 1 (for Appointment 1) - Basic Checkup (500k) + ECG (300k) = 800k
(5, 400000, 'bank_transfer', 'completed', 'TXN123456790', NOW() - INTERVAL 9 DAY), -- Payment ID 2 (for Appointment 5) - Skin Consultation (400k)
(8, 1300000, 'credit_card', 'completed', 'TXN123456791', NOW() - INTERVAL 13 DAY); -- Payment ID 3 (for Appointment 8) - Neuro Consultation (600k) + EEG (700k) = 1.3M


-- Display a message to confirm completion
SELECT 'Database FINAL_PROJECT_OOSE created and sample data inserted based on provided schema.' AS Message;<|MERGE_RESOLUTION|>--- conflicted
+++ resolved
@@ -1,4 +1,4 @@
-<<<<<<< HEAD
+
 -- -- Database creation
 CREATE DATABASE IF NOT EXISTS FINAL_PROJECT_OOSE;
 USE FINAL_PROJECT_OOSE;
@@ -363,9 +363,7 @@
     FOREIGN KEY (requestedByDoctorId) REFERENCES Doctor(doctorId) ON DELETE CASCADE ON UPDATE CASCADE
 );
 
-=======
-use FINAL_PROJECT_OOSE;
->>>>>>> db5f71ab
+
 
 -- -- Insert sample data
 
