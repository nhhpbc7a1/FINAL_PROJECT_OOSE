<!DOCTYPE html>
<html lang="en">
<head>
<<<<<<< HEAD
  <meta charset="UTF-8">
  <meta name="viewport" content="width=device-width, initial-scale=1.0">
  <title>Doctor Examination</title>
  <link rel="stylesheet" href="/public/css/examination.css">
  <link href="https://fonts.googleapis.com/css2?family=Inter:wght@400;500;600;700&display=swap" rel="stylesheet">


</head>
<body>
  <div class="container">
     <aside class="sidebar" id="sidebar">
      <div class="sidebar-header">
        <div class="logo">
          <img src="/public/images/logo/logo.png" alt="Logo page">
          EternalCare
        </div>
      </div>
        <button id="toggleSidebar" class="toggle-sidebar">
            <svg width="24" height="24" viewBox="0 0 24 24" fill="none" xmlns="http://www.w3.org/2000/svg">
            <path d="M15 6L9 12L15 18" stroke="#6c757d" stroke-width="2" stroke-linecap="round" stroke-linejoin="round"/>
            </svg>
        </button>
      <div class="my-menu">
        My menu
        <svg width="20" height="20" viewBox="0 0 24 24" fill="none" xmlns="http://www.w3.org/2000/svg">
          <path d="M12 13.5C12.8284 13.5 13.5 12.8284 13.5 12C13.5 11.1716 12.8284 10.5 12 10.5C11.1716 10.5 10.5 11.1716 10.5 12C10.5 12.8284 11.1716 13.5 12 13.5Z" fill="black"/>
          <path d="M19 13.5C19.8284 13.5 20.5 12.8284 20.5 12C20.5 11.1716 19.8284 10.5 19 10.5C18.1716 10.5 17.5 11.1716 17.5 12C17.5 12.8284 18.1716 13.5 19 13.5Z" fill="black"/>
          <path d="M5 13.5C5.82843 13.5 6.5 12.8284 6.5 12C6.5 11.1716 5.82843 10.5 5 10.5C4.17157 10.5 3.5 11.1716 3.5 12C3.5 12.8284 4.17157 13.5 5 13.5Z" fill="black"/>
        </svg>
      </div>
      
      <div class="menu">
        <ul>
          <li class="active">
            <span>
              <svg width="20" height="20" viewBox="0 0 24 24" fill="none" xmlns="http://www.w3.org/2000/svg">
                <path d="M4 13H10V4H4V13ZM4 20H10V15H4V20ZM12 20H18V11H12V20ZM12 4V9H18V4H12Z" fill="#0D99FF"/>
              </svg>
              Dashboard
            </span>
          </li>
          <li>
            <span>
              <svg width="20" height="20" viewBox="0 0 24 24" fill="none" xmlns="http://www.w3.org/2000/svg">
                <path d="M19 3H5C3.9 3 3 3.9 3 5V19C3 20.1 3.9 21 5 21H19C20.1 21 21 20.1 21 19V5C21 3.9 20.1 3 19 3ZM19 19H5V5H19V19ZM17 12H12V17H10V12H7V10H10V7H12V10H17V12Z" fill="#6c757d"/>
              </svg>
              Appointments
            </span>
            <span class="badge">3</span>
          </li>
          <li>
            <span>
              <svg width="20" height="20" viewBox="0 0 24 24" fill="none" xmlns="http://www.w3.org/2000/svg">
                <path d="M20 2H4C2.9 2 2 2.9 2 4V22L6 18H20C21.1 18 22 17.1 22 16V4C22 2.9 21.1 2 20 2ZM20 16H5.17L4 17.17V4H20V16Z" fill="#6c757d"/>
              </svg>
              Message
            </span>
            <span class="badge">3</span>
          </li>
          <li>
            <span>
              <svg width="20" height="20" viewBox="0 0 24 24" fill="none" xmlns="http://www.w3.org/2000/svg">
                <path d="M16 11C17.66 11 18.99 9.66 18.99 8C18.99 6.34 17.66 5 16 5C14.34 5 13 6.34 13 8C13 9.66 14.34 11 16 11ZM8 11C9.66 11 10.99 9.66 10.99 8C10.99 6.34 9.66 5 8 5C6.34 5 5 6.34 5 8C5 9.66 6.34 11 8 11ZM8 13C5.67 13 1 14.17 1 16.5V19H15V16.5C15 14.17 10.33 13 8 13ZM16 13C15.71 13 15.38 13.02 15.03 13.05C16.19 13.89 17 15.02 17 16.5V19H23V16.5C23 14.17 18.33 13 16 13Z" fill="#6c757d"/>
              </svg>
              Patients
            </span>
            <svg width="20" height="20" viewBox="0 0 24 24" fill="none" xmlns="http://www.w3.org/2000/svg">
              <path d="M9 16.17L4.83 12L3.41 13.41L9 19L21 7L19.59 5.59L9 16.17Z" fill="#6c757d"/>
            </svg>
          </li>
        </ul>
      </div>
    </aside>

    <main class="main">
      <header class="header">
        <div class="search-bar">
          <input type="txtText" placeholder="Search" />
          <svg width="20" height="20" viewBox="0 0 24 24" fill="none" xmlns="http://www.w3.org/2000/svg" style="position: absolute; right: 15px; top: 50%; transform: translateY(-50%);">
            <path d="M15.5 14H14.71L14.43 13.73C15.41 12.59 16 11.11 16 9.5C16 5.91 13.09 3 9.5 3C5.91 3 3 5.91 3 9.5C3 13.09 5.91 16 9.5 16C11.11 16 12.59 15.41 13.73 14.43L14 14.71V15.5L19 20.49L20.49 19L15.5 14ZM9.5 14C7.01 14 5 11.99 5 9.5C5 7.01 7.01 5 9.5 5C11.99 5 14 7.01 14 9.5C14 11.99 11.99 14 9.5 14Z" fill="#6c757d"/>
          </svg>
        </div>
        <div class="notification" style="margin-right: 20px;">
          <svg width="24" height="24" viewBox="0 0 24 24" fill="none" xmlns="http://www.w3.org/2000/svg">
            <path d="M12 22C13.1 22 14 21.1 14 20H10C10 21.1 10.9 22 12 22ZM18 16V11C18 7.93 16.37 5.36 13.5 4.68V4C13.5 3.17 12.83 2.5 12 2.5C11.17 2.5 10.5 3.17 10.5 4V4.68C7.64 5.36 6 7.92 6 11V16L4 18V19H20V18L18 16ZM16 17H8V11C8 8.52 9.51 6.5 12 6.5C14.49 6.5 16 8.52 16 11V17Z" fill="#6c757d"/>
          </svg>
        </div>
        <div class="profile">
          <img src="/api/placeholder/40/40" alt="Profile" />
          <div>
            <strong>Dr TobeyNguyen</strong>
            <div style="font-size: 14px; color: #6c757d;">Urologist</div>
          </div>
          <svg width="20" height="20" viewBox="0 0 24 24" fill="none" xmlns="http://www.w3.org/2000/svg" style="margin-left: 10px;">
            <path d="M7 10L12 15L17 10H7Z" fill="#6c757d"/>
          </svg>
        </div>
      </header>

      <div class="content-container">
        <div class="column"> 
         <a href="#" class="back-link">
          <svg width="16" height="16" viewBox="0 0 24 24" fill="none" xmlns="http://www.w3.org/2000/svg">
            <path d="M20 11H7.83L13.42 5.41L12 4L4 12L12 20L13.41 18.59L7.83 13H20V11Z" fill="#6c757d"/>
          </svg>
          Back to Dashboard
        </a>

        <div class="page-header">
                <h1 class="page-title">Medical examination form</h1>
                <button class="test-request-btn">Test Request</button>
        </div>

        <div class="patient-card">
          <div class="patient-initials">
            NL
          </div>
          <div class="patient-info">
            <h3>NGUYEN LE TUNG CHI</h3>
            <div class="patient-details">
              <span>32 years old</span>
              <span>Female</span>
              <span>Code: P-20250428</span>
              <span class="badge">Examining</span>
            </div>
          </div>
        </div>

        <div class="exam-info-card">
          <div class="exam-info-header">
            <div>Medical examination information</div>
            <div>Code: EX-20250429-0912</div>
          </div>

          <div class="vital-signs">
            <h2 class="vital-signs-title">Vital signs</h2>
            
            <div class="vital-signs-grid">
              <div class="vital-sign-item">
                <div class="vital-sign-label">Temperature</div>
                <div class="vital-sign-value">
                  <input type="text" class="vital-sign-input" value="37.2" />
                  <span class="vital-sign-unit">°C</span>
                </div>
              </div>

              <div class="vital-sign-item">
                <div class="vital-sign-label">Blood pressure</div>
                <div class="vital-sign-value">
                  <input type="text" class="vital-sign-input" value="130/85" />
                  <span class="vital-sign-unit">mmHg</span>
                </div>
              </div>

              <div class="vital-sign-item">
                <div class="vital-sign-label">Pulse</div>
                <div class="vital-sign-value">
                  <input type="text" class="vital-sign-input" value="78" />
                  <span class="vital-sign-unit">bpm</span>
                </div>
              </div>

              <div class="vital-sign-item">
                <div class="vital-sign-label">Breathing</div>
                <div class="vital-sign-value">
                  <input type="text" class="vital-sign-input" value="16" />
                  <span class="vital-sign-unit">bpm</span>
                </div>
              </div>

              <div class="vital-sign-item">
                <div class="vital-sign-label">SpO2</div>
                <div class="vital-sign-value">
                  <input type="text" class="vital-sign-input" value="98" />
                  <span class="vital-sign-unit">%</span>
                </div>
              </div>

              <div class="vital-sign-item">
                <div class="vital-sign-label">Weight</div>
                <div class="vital-sign-value">
                  <input type="text" class="vital-sign-input" value="78" />
                  <span class="vital-sign-unit">Kg</span>
                </div>
              </div>
            </div>
          </div>

          <div class="examination-section">
            <h2 class="examination-title">Examination</h2>
            <textarea class="examination-textarea">The patient is alert and responsive. Skin and mucous membranes are pink. There are no signs of difficulty breathing.</textarea>
          </div>

          <div class="form-actions">
            <button class="btn btn-outline">Print</button>
            <button class="btn btn-primary">Submit</button>
          </div>
        </div>
        </div>
      </div>
    </main>
  </div>
   <script src="https://cdn.jsdelivr.net/npm/fullcalendar@6.1.10/index.global.min.js"></script>


   <script>
     const sidebar = document.getElementById('sidebar');
      const toggleSidebar = document.getElementById('toggleSidebar');
      
      toggleSidebar.addEventListener('click', function() {
        sidebar.classList.toggle('collapsed');
        
        // Update toggle button position based on sidebar state
        if (sidebar.classList.contains('collapsed')) {
          toggleSidebar.style.right = '-15px';
        } else {
          toggleSidebar.style.right = '-15px';
        }
      });
  </script>
</body>

=======
    <meta charset="UTF-8">
    <meta name="viewport" content="width=device-width, initial-scale=1.0">
    <title>EternalCare - Doctor Dashboard</title>
    <link rel="stylesheet" href="https://cdn.jsdelivr.net/npm/bootstrap@4.6.2/dist/css/bootstrap.min.css">
    <link rel="stylesheet" href="https://cdnjs.cloudflare.com/ajax/libs/font-awesome/6.0.0/css/all.min.css">
    <link rel="stylesheet" href="/public/css/doctor-layout.css">
</head>
<body>
    <!-- Sidebar -->
    <div class="sidebar">
        <div class="logo-container">
            <img src="/public/images/logo.png" alt="EternalCare Logo" class="logo-img">
            <div class="logo-text">EternalCare</div>
        </div>
        
        <div class="menu-title">
            My menu
            <i class="fas fa-ellipsis-v"></i>
        </div>
        
        <a href="/dashboard" class="menu-item">
            <i class="fas fa-th-large"></i>
            Dashboard
        </a>
        
        <a href="/schedule" class="menu-item">
            <i class="far fa-calendar-alt"></i>
            Schedule
        </a>
        
        <a href="/appointments" class="menu-item">
            <i class="far fa-calendar-check"></i>
            Appointments
            <span class="badge badge-primary badge-pill">4</span>
        </a>
        
        <a href="/messages" class="menu-item">
            <i class="far fa-comment-alt"></i>
            Message
            <span class="badge badge-primary badge-pill">3</span>
        </a>
        
        <a href="/patients" class="menu-item active">
            <i class="fas fa-user-injured"></i>
            Patients
        </a>
    </div>

    <!-- Main Content -->
    <div class="main-content">
        <!-- Header -->
        <div class="header">
            <div class="search-container">
                <i class="fas fa-search"></i>
                <input type="text" placeholder="Search...">
            </div>
            <div class="user-profile">
                <div class="user-avatar">
                    Dr
                </div>
                <div class="user-info">
                    <div class="user-name">Dr TobyNguyen</div>
                    <div class="user-role">Doctor</div>
                </div>
            </div>
        </div>

        <!-- Content -->
        <a href="/dashboard" class="back-link">
            <i class="fas fa-arrow-left mr-2"></i> Back to Dashboard
        </a>
        
        <div class="page-title">
            Manage Patients
        </div>
        
        <div class="content-card">
            {{{body}}}
        </div>
    </div>

    <script src="https://cdn.jsdelivr.net/npm/jquery@3.5.1/dist/jquery.slim.min.js"></script>
    <script src="https://cdn.jsdelivr.net/npm/popper.js@1.16.1/dist/umd/popper.min.js"></script>
    <script src="https://cdn.jsdelivr.net/npm/bootstrap@4.6.2/dist/js/bootstrap.min.js"></script>
    <script src="https://cdn.jsdelivr.net/npm/feather-icons/dist/feather.min.js"></script>
    <script>
        $(document).ready(function() {
            // Initialize feather icons
            feather.replace();
        });
    </script>
</body>
>>>>>>> 97a7ee62
</html><|MERGE_RESOLUTION|>--- conflicted
+++ resolved
@@ -1,230 +1,6 @@
 <!DOCTYPE html>
 <html lang="en">
 <head>
-<<<<<<< HEAD
-  <meta charset="UTF-8">
-  <meta name="viewport" content="width=device-width, initial-scale=1.0">
-  <title>Doctor Examination</title>
-  <link rel="stylesheet" href="/public/css/examination.css">
-  <link href="https://fonts.googleapis.com/css2?family=Inter:wght@400;500;600;700&display=swap" rel="stylesheet">
-
-
-</head>
-<body>
-  <div class="container">
-     <aside class="sidebar" id="sidebar">
-      <div class="sidebar-header">
-        <div class="logo">
-          <img src="/public/images/logo/logo.png" alt="Logo page">
-          EternalCare
-        </div>
-      </div>
-        <button id="toggleSidebar" class="toggle-sidebar">
-            <svg width="24" height="24" viewBox="0 0 24 24" fill="none" xmlns="http://www.w3.org/2000/svg">
-            <path d="M15 6L9 12L15 18" stroke="#6c757d" stroke-width="2" stroke-linecap="round" stroke-linejoin="round"/>
-            </svg>
-        </button>
-      <div class="my-menu">
-        My menu
-        <svg width="20" height="20" viewBox="0 0 24 24" fill="none" xmlns="http://www.w3.org/2000/svg">
-          <path d="M12 13.5C12.8284 13.5 13.5 12.8284 13.5 12C13.5 11.1716 12.8284 10.5 12 10.5C11.1716 10.5 10.5 11.1716 10.5 12C10.5 12.8284 11.1716 13.5 12 13.5Z" fill="black"/>
-          <path d="M19 13.5C19.8284 13.5 20.5 12.8284 20.5 12C20.5 11.1716 19.8284 10.5 19 10.5C18.1716 10.5 17.5 11.1716 17.5 12C17.5 12.8284 18.1716 13.5 19 13.5Z" fill="black"/>
-          <path d="M5 13.5C5.82843 13.5 6.5 12.8284 6.5 12C6.5 11.1716 5.82843 10.5 5 10.5C4.17157 10.5 3.5 11.1716 3.5 12C3.5 12.8284 4.17157 13.5 5 13.5Z" fill="black"/>
-        </svg>
-      </div>
-      
-      <div class="menu">
-        <ul>
-          <li class="active">
-            <span>
-              <svg width="20" height="20" viewBox="0 0 24 24" fill="none" xmlns="http://www.w3.org/2000/svg">
-                <path d="M4 13H10V4H4V13ZM4 20H10V15H4V20ZM12 20H18V11H12V20ZM12 4V9H18V4H12Z" fill="#0D99FF"/>
-              </svg>
-              Dashboard
-            </span>
-          </li>
-          <li>
-            <span>
-              <svg width="20" height="20" viewBox="0 0 24 24" fill="none" xmlns="http://www.w3.org/2000/svg">
-                <path d="M19 3H5C3.9 3 3 3.9 3 5V19C3 20.1 3.9 21 5 21H19C20.1 21 21 20.1 21 19V5C21 3.9 20.1 3 19 3ZM19 19H5V5H19V19ZM17 12H12V17H10V12H7V10H10V7H12V10H17V12Z" fill="#6c757d"/>
-              </svg>
-              Appointments
-            </span>
-            <span class="badge">3</span>
-          </li>
-          <li>
-            <span>
-              <svg width="20" height="20" viewBox="0 0 24 24" fill="none" xmlns="http://www.w3.org/2000/svg">
-                <path d="M20 2H4C2.9 2 2 2.9 2 4V22L6 18H20C21.1 18 22 17.1 22 16V4C22 2.9 21.1 2 20 2ZM20 16H5.17L4 17.17V4H20V16Z" fill="#6c757d"/>
-              </svg>
-              Message
-            </span>
-            <span class="badge">3</span>
-          </li>
-          <li>
-            <span>
-              <svg width="20" height="20" viewBox="0 0 24 24" fill="none" xmlns="http://www.w3.org/2000/svg">
-                <path d="M16 11C17.66 11 18.99 9.66 18.99 8C18.99 6.34 17.66 5 16 5C14.34 5 13 6.34 13 8C13 9.66 14.34 11 16 11ZM8 11C9.66 11 10.99 9.66 10.99 8C10.99 6.34 9.66 5 8 5C6.34 5 5 6.34 5 8C5 9.66 6.34 11 8 11ZM8 13C5.67 13 1 14.17 1 16.5V19H15V16.5C15 14.17 10.33 13 8 13ZM16 13C15.71 13 15.38 13.02 15.03 13.05C16.19 13.89 17 15.02 17 16.5V19H23V16.5C23 14.17 18.33 13 16 13Z" fill="#6c757d"/>
-              </svg>
-              Patients
-            </span>
-            <svg width="20" height="20" viewBox="0 0 24 24" fill="none" xmlns="http://www.w3.org/2000/svg">
-              <path d="M9 16.17L4.83 12L3.41 13.41L9 19L21 7L19.59 5.59L9 16.17Z" fill="#6c757d"/>
-            </svg>
-          </li>
-        </ul>
-      </div>
-    </aside>
-
-    <main class="main">
-      <header class="header">
-        <div class="search-bar">
-          <input type="txtText" placeholder="Search" />
-          <svg width="20" height="20" viewBox="0 0 24 24" fill="none" xmlns="http://www.w3.org/2000/svg" style="position: absolute; right: 15px; top: 50%; transform: translateY(-50%);">
-            <path d="M15.5 14H14.71L14.43 13.73C15.41 12.59 16 11.11 16 9.5C16 5.91 13.09 3 9.5 3C5.91 3 3 5.91 3 9.5C3 13.09 5.91 16 9.5 16C11.11 16 12.59 15.41 13.73 14.43L14 14.71V15.5L19 20.49L20.49 19L15.5 14ZM9.5 14C7.01 14 5 11.99 5 9.5C5 7.01 7.01 5 9.5 5C11.99 5 14 7.01 14 9.5C14 11.99 11.99 14 9.5 14Z" fill="#6c757d"/>
-          </svg>
-        </div>
-        <div class="notification" style="margin-right: 20px;">
-          <svg width="24" height="24" viewBox="0 0 24 24" fill="none" xmlns="http://www.w3.org/2000/svg">
-            <path d="M12 22C13.1 22 14 21.1 14 20H10C10 21.1 10.9 22 12 22ZM18 16V11C18 7.93 16.37 5.36 13.5 4.68V4C13.5 3.17 12.83 2.5 12 2.5C11.17 2.5 10.5 3.17 10.5 4V4.68C7.64 5.36 6 7.92 6 11V16L4 18V19H20V18L18 16ZM16 17H8V11C8 8.52 9.51 6.5 12 6.5C14.49 6.5 16 8.52 16 11V17Z" fill="#6c757d"/>
-          </svg>
-        </div>
-        <div class="profile">
-          <img src="/api/placeholder/40/40" alt="Profile" />
-          <div>
-            <strong>Dr TobeyNguyen</strong>
-            <div style="font-size: 14px; color: #6c757d;">Urologist</div>
-          </div>
-          <svg width="20" height="20" viewBox="0 0 24 24" fill="none" xmlns="http://www.w3.org/2000/svg" style="margin-left: 10px;">
-            <path d="M7 10L12 15L17 10H7Z" fill="#6c757d"/>
-          </svg>
-        </div>
-      </header>
-
-      <div class="content-container">
-        <div class="column"> 
-         <a href="#" class="back-link">
-          <svg width="16" height="16" viewBox="0 0 24 24" fill="none" xmlns="http://www.w3.org/2000/svg">
-            <path d="M20 11H7.83L13.42 5.41L12 4L4 12L12 20L13.41 18.59L7.83 13H20V11Z" fill="#6c757d"/>
-          </svg>
-          Back to Dashboard
-        </a>
-
-        <div class="page-header">
-                <h1 class="page-title">Medical examination form</h1>
-                <button class="test-request-btn">Test Request</button>
-        </div>
-
-        <div class="patient-card">
-          <div class="patient-initials">
-            NL
-          </div>
-          <div class="patient-info">
-            <h3>NGUYEN LE TUNG CHI</h3>
-            <div class="patient-details">
-              <span>32 years old</span>
-              <span>Female</span>
-              <span>Code: P-20250428</span>
-              <span class="badge">Examining</span>
-            </div>
-          </div>
-        </div>
-
-        <div class="exam-info-card">
-          <div class="exam-info-header">
-            <div>Medical examination information</div>
-            <div>Code: EX-20250429-0912</div>
-          </div>
-
-          <div class="vital-signs">
-            <h2 class="vital-signs-title">Vital signs</h2>
-            
-            <div class="vital-signs-grid">
-              <div class="vital-sign-item">
-                <div class="vital-sign-label">Temperature</div>
-                <div class="vital-sign-value">
-                  <input type="text" class="vital-sign-input" value="37.2" />
-                  <span class="vital-sign-unit">°C</span>
-                </div>
-              </div>
-
-              <div class="vital-sign-item">
-                <div class="vital-sign-label">Blood pressure</div>
-                <div class="vital-sign-value">
-                  <input type="text" class="vital-sign-input" value="130/85" />
-                  <span class="vital-sign-unit">mmHg</span>
-                </div>
-              </div>
-
-              <div class="vital-sign-item">
-                <div class="vital-sign-label">Pulse</div>
-                <div class="vital-sign-value">
-                  <input type="text" class="vital-sign-input" value="78" />
-                  <span class="vital-sign-unit">bpm</span>
-                </div>
-              </div>
-
-              <div class="vital-sign-item">
-                <div class="vital-sign-label">Breathing</div>
-                <div class="vital-sign-value">
-                  <input type="text" class="vital-sign-input" value="16" />
-                  <span class="vital-sign-unit">bpm</span>
-                </div>
-              </div>
-
-              <div class="vital-sign-item">
-                <div class="vital-sign-label">SpO2</div>
-                <div class="vital-sign-value">
-                  <input type="text" class="vital-sign-input" value="98" />
-                  <span class="vital-sign-unit">%</span>
-                </div>
-              </div>
-
-              <div class="vital-sign-item">
-                <div class="vital-sign-label">Weight</div>
-                <div class="vital-sign-value">
-                  <input type="text" class="vital-sign-input" value="78" />
-                  <span class="vital-sign-unit">Kg</span>
-                </div>
-              </div>
-            </div>
-          </div>
-
-          <div class="examination-section">
-            <h2 class="examination-title">Examination</h2>
-            <textarea class="examination-textarea">The patient is alert and responsive. Skin and mucous membranes are pink. There are no signs of difficulty breathing.</textarea>
-          </div>
-
-          <div class="form-actions">
-            <button class="btn btn-outline">Print</button>
-            <button class="btn btn-primary">Submit</button>
-          </div>
-        </div>
-        </div>
-      </div>
-    </main>
-  </div>
-   <script src="https://cdn.jsdelivr.net/npm/fullcalendar@6.1.10/index.global.min.js"></script>
-
-
-   <script>
-     const sidebar = document.getElementById('sidebar');
-      const toggleSidebar = document.getElementById('toggleSidebar');
-      
-      toggleSidebar.addEventListener('click', function() {
-        sidebar.classList.toggle('collapsed');
-        
-        // Update toggle button position based on sidebar state
-        if (sidebar.classList.contains('collapsed')) {
-          toggleSidebar.style.right = '-15px';
-        } else {
-          toggleSidebar.style.right = '-15px';
-        }
-      });
-  </script>
-</body>
-
-=======
     <meta charset="UTF-8">
     <meta name="viewport" content="width=device-width, initial-scale=1.0">
     <title>EternalCare - Doctor Dashboard</title>
@@ -317,5 +93,4 @@
         });
     </script>
 </body>
->>>>>>> 97a7ee62
 </html>