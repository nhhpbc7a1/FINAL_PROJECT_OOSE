<!DOCTYPE html>
<html lang="en">
<head>
    <meta charset="UTF-8">
    <meta name="viewport" content="width=device-width, initial-scale=1.0">
    <title>EternalCare - Admin Dashboard</title>
    <link rel="stylesheet" href="https://cdn.jsdelivr.net/npm/bootstrap@4.6.2/dist/css/bootstrap.min.css">
    <link rel="stylesheet" href="https://cdnjs.cloudflare.com/ajax/libs/font-awesome/6.0.0/css/all.min.css">
    <link rel="stylesheet" href="/public/css/admin-side/admin-layout.css">
</head>
<body>
    <!-- Sidebar -->
    <div class="sidebar">
        <div class="logo-container">
            <img src="/public/images/logo.png" alt="EternalCare Logo" class="logo-img">
            <div class="logo-text">EternalCare</div>
        </div>

        <div class="menu-title">
            Admin Dashboard
            <i class="fas fa-ellipsis-v"></i>
        </div>

        <a href="/admin/dashboard" class="menu-item {{#if (eq currentRoute 'dashboard')}}active{{/if}}">
            <i class="fas fa-th-large"></i>
            Dashboard
        </a>

        <!-- Medical Staff Management -->
        <div class="menu-category">
            <div class="menu-category-header" data-toggle="collapse" data-target="#staffManagement" aria-expanded="true">
                <i class="fas fa-user-md"></i>
                <span>Medical Staff</span>
                <i class="fas fa-chevron-down ml-auto"></i>
            </div>
            <div class="collapse show" id="staffManagement">
<<<<<<< HEAD
                <a href="/admin/specialty" class="menu-subitem {{#if (eq currentRoute 'specialty')}}active{{/if}}">
=======
                <a href="/admin/manage_specialty" class="menu-subitem {{#if (eq currentRoute 'specialty')}}active{{/if}}">
>>>>>>> 2653cf2d
                    <i class="fas fa-stethoscope"></i>
                    Specialty Management
                </a>
                <a href="/admin/manage_doctor" class="menu-subitem {{#if (eq currentRoute 'doctors')}}active{{/if}}">
                    <i class="fas fa-user-md"></i>
                    Doctor Management
                </a>
<<<<<<< HEAD
                <a href="/admin/lab-technicians" class="menu-subitem {{#if (eq currentRoute 'lab')}}active{{/if}}">
=======
                <a href="/admin/manage_labtech" class="menu-subitem {{#if (eq currentRoute 'lab')}}active{{/if}}">
>>>>>>> 2653cf2d
                    <i class="fas fa-flask"></i>
                    Lab Technician Management
                </a>
            </div>
        </div>

        <!-- Resource Management -->
        <div class="menu-category">
            <div class="menu-category-header" data-toggle="collapse" data-target="#resourceManagement" aria-expanded="false">
                <i class="fas fa-clipboard-list"></i>
                <span>Resources</span>
                <i class="fas fa-chevron-down ml-auto"></i>
            </div>
            <div class="collapse" id="resourceManagement">
<<<<<<< HEAD
                <a href="/admin/medications" class="menu-subitem {{#if (eq currentRoute 'medications')}}active{{/if}}">
                    <i class="fas fa-pills"></i>
                    Medication Library
                </a>
                <a href="/admin/services" class="menu-subitem {{#if (eq currentRoute 'services')}}active{{/if}}">
                    <i class="fas fa-clipboard-list"></i>
                    Services & Tests
                </a>
                <a href="/admin/rooms" class="menu-subitem {{#if (eq currentRoute 'rooms')}}active{{/if}}">
=======
                <a href="/admin/manage_medication" class="menu-subitem {{#if (eq currentRoute 'medications')}}active{{/if}}">
                    <i class="fas fa-pills"></i>
                    Medication Library
                </a>
                <a href="/admin/manage_service" class="menu-subitem {{#if (eq currentRoute 'services')}}active{{/if}}">
                    <i class="fas fa-clipboard-list"></i>
                    Services & Tests
                </a>
                <a href="/admin/manage_room" class="menu-subitem {{#if (eq currentRoute 'rooms')}}active{{/if}}">
>>>>>>> 2653cf2d
                    <i class="fas fa-door-open"></i>
                    Room Management
                </a>
            </div>
        </div>

        <!-- Patient Services -->
        <div class="menu-category">
            <div class="menu-category-header" data-toggle="collapse" data-target="#patientServices" aria-expanded="false">
                <i class="fas fa-user-injured"></i>
                <span>Patient Services</span>
                <i class="fas fa-chevron-down ml-auto"></i>
            </div>
            <div class="collapse" id="patientServices">
                <a href="/admin/patients" class="menu-subitem {{#if (eq currentRoute 'patients')}}active{{/if}}">
                    <i class="fas fa-user-injured"></i>
                    Patient Management
                </a>
                <a href="/admin/appointments" class="menu-subitem {{#if (eq currentRoute 'appointments')}}active{{/if}}">
                    <i class="fas fa-calendar-check"></i>
                    Appointment Management
                </a>
                <a href="/admin/schedule" class="menu-subitem {{#if (eq currentRoute 'schedule')}}active{{/if}}">
                    <i class="fas fa-calendar-alt"></i>
                    Work Schedule
                </a>
            </div>
        </div>

        <!-- System -->
        <div class="menu-category">
            <div class="menu-category-header" data-toggle="collapse" data-target="#systemManagement" aria-expanded="false">
                <i class="fas fa-cog"></i>
                <span>System</span>
                <i class="fas fa-chevron-down ml-auto"></i>
            </div>
            <div class="collapse" id="systemManagement">
                <a href="/admin/reports" class="menu-subitem {{#if (eq currentRoute 'reports')}}active{{/if}}">
                    <i class="fas fa-chart-bar"></i>
                    Hospital Statistics
                    <span class="badge badge-warning badge-pill">New</span>
                </a>
                <a href="/admin/settings" class="menu-subitem {{#if (eq currentRoute 'settings')}}active{{/if}}">
                    <i class="fas fa-cog"></i>
                    System Settings
                </a>
            </div>
        </div>
    </div>

    <!-- Main Content -->
    <div class="main-content">
        <!-- Header -->
        <div class="header d-flex justify-content-between align-items-center">
            <div class="d-flex align-items-center">
                <h4 class="mb-0 mr-3">Admin Side</h4>
                <div class="search-container d-none">
                    <i class="fas fa-search"></i>
                    <input type="text" placeholder="Search across the system...">
                </div>
            </div>
            <div class="user-profile">
                <div class="user-avatar">
                    <i class="fas fa-user-shield"></i>
                </div>
                <div class="user-info">
                    <div class="user-name">Admin User</div>
                    <div class="user-role">Administrator</div>
                </div>
            </div>
        </div>

        <!-- Content -->
        <a href="/admin/dashboard" class="back-link d-none">
            <i class="fas fa-arrow-left mr-2"></i> Back to Dashboard
        </a>

        <div class="content-card">
            {{{body}}}
      </div>
    </div>

    <script src="https://cdn.jsdelivr.net/npm/jquery@3.5.1/dist/jquery.slim.min.js"></script>
    <script src="https://cdn.jsdelivr.net/npm/popper.js@1.16.1/dist/umd/popper.min.js"></script>
    <script src="https://cdn.jsdelivr.net/npm/bootstrap@4.6.2/dist/js/bootstrap.min.js"></script>
    <script src="https://cdn.jsdelivr.net/npm/feather-icons/dist/feather.min.js"></script>
    <script>
        $(document).ready(function() {
            // Initialize feather icons
            feather.replace();

            // Keep the current category expanded based on active item
            $('.menu-subitem.active').parents('.collapse').addClass('show');

            // Add active class to parent category when child is active
            $('.menu-subitem.active').parents('.menu-category').addClass('active-category');

            // Global search functionality
            const searchInput = $('.header .search-container input');

            searchInput.on('keypress', function(e) {
                if (e.which === 13) { // Enter key
                    const searchTerm = $(this).val().trim();
                    if (searchTerm) {
                        // You can implement actual search functionality here
                        alert('Searching for: ' + searchTerm);
                        // For now, just redirect to the dashboard with a search parameter
                        // window.location.href = '/admin/dashboard?search=' + encodeURIComponent(searchTerm);
                    }
                }
            });

            // Add scroll effect to header
            $(window).scroll(function() {
                if ($(this).scrollTop() > 10) {
                    $('.header').addClass('header-scrolled');
                } else {
                    $('.header').removeClass('header-scrolled');
                }
            });
        });
    </script>
</body>
</html><|MERGE_RESOLUTION|>--- conflicted
+++ resolved
@@ -34,11 +34,7 @@
                 <i class="fas fa-chevron-down ml-auto"></i>
             </div>
             <div class="collapse show" id="staffManagement">
-<<<<<<< HEAD
-                <a href="/admin/specialty" class="menu-subitem {{#if (eq currentRoute 'specialty')}}active{{/if}}">
-=======
                 <a href="/admin/manage_specialty" class="menu-subitem {{#if (eq currentRoute 'specialty')}}active{{/if}}">
->>>>>>> 2653cf2d
                     <i class="fas fa-stethoscope"></i>
                     Specialty Management
                 </a>
@@ -46,11 +42,7 @@
                     <i class="fas fa-user-md"></i>
                     Doctor Management
                 </a>
-<<<<<<< HEAD
-                <a href="/admin/lab-technicians" class="menu-subitem {{#if (eq currentRoute 'lab')}}active{{/if}}">
-=======
                 <a href="/admin/manage_labtech" class="menu-subitem {{#if (eq currentRoute 'lab')}}active{{/if}}">
->>>>>>> 2653cf2d
                     <i class="fas fa-flask"></i>
                     Lab Technician Management
                 </a>
@@ -65,17 +57,6 @@
                 <i class="fas fa-chevron-down ml-auto"></i>
             </div>
             <div class="collapse" id="resourceManagement">
-<<<<<<< HEAD
-                <a href="/admin/medications" class="menu-subitem {{#if (eq currentRoute 'medications')}}active{{/if}}">
-                    <i class="fas fa-pills"></i>
-                    Medication Library
-                </a>
-                <a href="/admin/services" class="menu-subitem {{#if (eq currentRoute 'services')}}active{{/if}}">
-                    <i class="fas fa-clipboard-list"></i>
-                    Services & Tests
-                </a>
-                <a href="/admin/rooms" class="menu-subitem {{#if (eq currentRoute 'rooms')}}active{{/if}}">
-=======
                 <a href="/admin/manage_medication" class="menu-subitem {{#if (eq currentRoute 'medications')}}active{{/if}}">
                     <i class="fas fa-pills"></i>
                     Medication Library
@@ -85,7 +66,6 @@
                     Services & Tests
                 </a>
                 <a href="/admin/manage_room" class="menu-subitem {{#if (eq currentRoute 'rooms')}}active{{/if}}">
->>>>>>> 2653cf2d
                     <i class="fas fa-door-open"></i>
                     Room Management
                 </a>
