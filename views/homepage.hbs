--- conflicted
+++ resolved
@@ -39,185 +39,107 @@
             </div>
         </div>
 
-        <div class="specialty-section">
-            <h4 class="section-title">SPECIALTY</h4>
-            <ul class="specialty-list">
-                <li class="specialty-item">
-                    <div class="specialty-icon">
-                        <img src="/public/images/icon/icons8-dog-bone-35.png" alt="Rheumatology">
+            <div class="specialty-section">
+                <h4 class="section-title">SPECIALTY</h4>
+                <ul class="specialty-list">
+                    <li class="specialty-item">
+                        <div class="specialty-icon">
+                            <img src="/public/images/icon/icons8-dog-bone-35.png" alt="Rheumatology">
+                        </div>
+                        <div class="specialty-info">
+                            <h3 class="specialty-name">RHEUMATOLOGY</h3>
+                            <a href="#" class="view-detail">View detail</a>
+                        </div>
+                    </li>
+                    <li class="specialty-item">
+                        <div class="specialty-icon">
+                            <img src="/public/images/icon/icons8-blood-sample-35.png" alt="Hematology - Blood Transfusion">
+                        </div>
+                        <div class="specialty-info">
+                            <h3 class="specialty-name">HEMATOLOGY - BLOOD TRANSFUSION</h3>
+                            <a href="#" class="view-detail">View detail</a>
+                        </div>
+                    </li>
+                    <li class="specialty-item">
+                        <div class="specialty-icon">
+                            <img src="/public/images/icon/icons8-pregnant-35.png" alt="Pediatric">
+                        </div>
+                        <div class="specialty-info">
+                            <h3 class="specialty-name">PEDIATRIC</h3>
+                            <a href="#" class="view-detail">View detail</a>
+                        </div>
+                    </li>
+                    <li class="specialty-item">
+                        <div class="specialty-icon">
+                            <img src="/public/images/icon/icons8-medical-heart-35.png" alt="Cardiology">
+                        </div>
+                        <div class="specialty-info">
+                            <h3 class="specialty-name">CARDIOLOGY</h3>
+                            <a href="#" class="view-detail">View detail</a>
+                        </div>
+                    </li>
+                    <li class="specialty-item">
+                        <div class="specialty-icon">
+                            <img src="/public/images/icon/icons8-neuron-32.png" alt="NEUROLOGY">
+                        </div>
+                        <div class="specialty-info">
+                            <h3 class="specialty-name">NEUROLOGY</h3>
+                            <a href="#" class="view-detail">View detail</a>
+                        </div>
+                    </li>
+                </ul>
+            </div>
+        </div>
+        <div class="doctor-team-container">
+            <div class="doctors-team-section">
+                <div class="doctor-title-container">
+                    <h2 class="section-doctor-title">Our Dedicated Doctors Team</h2>
+                </div>
+                <div class="doctors-list">
+                    <div class="doctor-card">
+                        <div class="doctor-image">
+                            <img src="/public/images/background/doctorNeuron.jpg" alt="Dr. Maran">
+                        </div>
+                        <h3 class="doctor-name">Dr. Maran</h3>
+                        <p class="doctor-specialty">Cardiologist</p>
+                        <button class="view-profile-button">View Profile</button>
                     </div>
-                    <div class="specialty-info">
-                        <h3 class="specialty-name">RHEUMATOLOGY</h3>
-                        <a href="#" class="view-detail">View detail</a>
+                    <div class="doctor-card">
+                        <div class="doctor-image">
+                            <img src="/public/images/background/doctorPediatrician.jpg" alt="Dr. Suganthi">
+                        </div>
+                        <h3 class="doctor-name">Dr. Suganthi</h3>
+                        <p class="doctor-specialty">Pediatrician</p>
+                        <button class="view-profile-button">View Profile</button>
                     </div>
-                </li>
-                <li class="specialty-item">
-                    <div class="specialty-icon">
-                        <img src="/public/images/icon/icons8-blood-sample-35.png" alt="Hematology - Blood Transfusion">
+                    <div class="doctor-card">
+                        <div class="doctor-image">
+                            <img src="/public/images/background/doctorPediatrician.jpg" alt="Dr. JohnDurai">
+                        </div>
+                        <h3 class="doctor-name">Dr. JohnDurai</h3>
+                        <p class="doctor-specialty">Psychiatrist</p>
+                        <button class="view-profile-button">View Profile</button>
                     </div>
-                    <div class="specialty-info">
-                        <h3 class="specialty-name">HEMATOLOGY - BLOOD TRANSFUSION</h3>
-                        <a href="#" class="view-detail">View detail</a>
+                    <div class="doctor-card">
+                        <div class="doctor-image">
+                            <img src="/public/images/background/doctorNeuron.jpg" alt="Dr. JohnDurai">
+                        </div>
+                        <h3 class="doctor-name">Dr. JohnDurai</h3>
+                        <p class="doctor-specialty">Psychiatrist</p>
+                        <button class="view-profile-button">View Profile</button>
                     </div>
-                </li>
-                <li class="specialty-item">
-                    <div class="specialty-icon">
-                        <img src="/public/images/icon/icons8-pregnant-35.png" alt="Pediatric">
-                    </div>
-                    <div class="specialty-info">
-                        <h3 class="specialty-name">PEDIATRIC</h3>
-                        <a href="#" class="view-detail">View detail</a>
-                    </div>
-                </li>
-                <li class="specialty-item">
-                    <div class="specialty-icon">
-                        <img src="/public/images/icon/icons8-medical-heart-35.png" alt="Cardiology">
-                    </div>
-                    <div class="specialty-info">
-                        <h3 class="specialty-name">CARDIOLOGY</h3>
-                        <a href="#" class="view-detail">View detail</a>
-                    </div>
-                </li>
-                <li class="specialty-item">
-                    <div class="specialty-icon">
-                        <img src="/public/images/icon/icons8-neuron-32.png" alt="NEUROLOGY">
-                    </div>
-                    <div class="specialty-info">
-                        <h3 class="specialty-name">NEUROLOGY</h3>
-                        <a href="#" class="view-detail">View detail</a>
-                    </div>
-                </li>
-            </ul>
-        </div>
-    </div>
-    <div class="doctor-team-container">
-        <div class="doctors-team-section">
-            <div class="doctor-title-container">
-                <h2 class="section-doctor-title">Our Dedicated Doctors Team</h2>
-            </div>
-            <div class="doctors-list">
-                <div class="doctor-card">
-                    <div class="doctor-image">
-                        <img src="/public/images/background/doctorNeuron.jpg" alt="Dr. Maran">
-                    </div>
-                    <h3 class="doctor-name">Dr. Maran</h3>
-                    <p class="doctor-specialty">Cardiologist</p>
-                    <button class="view-profile-button">View Profile</button>
                 </div>
-<<<<<<< HEAD
-                <div class="modal-body-form-container">
-                    <div class="modal-body-form">
-                            <h5>Patient Information</h5>
-                            {{!-- <p>Booked Time:<span>10/11/2004</span></p> --}}
-                        {{!-- </div> --}}
-                        <div class="modal-body">
-                            <div class="input-group">
-                                <input type="text" id="name" placeholder="Name">
-                            </div>
-                            <div class="input-group">
-                                <input type="tel" id="phone" placeholder="Phone Number">
-                            </div>
-                            <div class="input-group">
-                                <div class="birthday-input">
-                                    <input type="text" id="birthday" placeholder="Birthday">
-                                    <img src="/public/images/icon/icons8-calendar-32.png" alt="" width="20px">
-                                </div>
-                            </div>                           
-                            <div class="input-group">
-                                <input type="text" id="address" placeholder="Address">
-                            </div>
-                        </div>
-                        <hr class="custom-separate-line">
-                        <h5 class="mt-2">Appointment Information</h5>
-                        <div class="modal-body-appointment-container">
-                            <div class="modal-body-appointment">
-                                <div class="info-row">
-                                    <div class="info-label">Specialty</div>
-                                    <div class="info-value">Psychology</div>
-                                </div>
-                                <div class="info-row">
-                                    <div class="info-label">Service</div>
-                                    <div class="info-value">None</div>
-                                </div>
-                                <div class="info-row">
-                                    <div class="info-label">Doctor</div>
-                                    <div class="info-value">AkiraYuri</div>
-                                </div>
-                                <div class="info-row">
-                                    <div class="info-label">Room's No</div>
-                                    <div class="info-value">A8-04</div>
-                                </div>
-                                <div class="info-row">
-                                    <div class="info-label">Order's No</div>
-                                    <div class="info-value order-no">24</div>
-                                </div>
-                            </div>
-                            <div class="modal-body-time">
-                                <h5>Appointment Time</h5>
-                                <div>
-                                    <img src="/public/images/icon/icons8-clock-32 (1).png" alt="">
-                                    <span id="appointment-time" style="color: #FF4A4D;">10/11/2003 10:00 AM</span>
-                                </div>
-                                <p style="color: #E8B716; font-size: 14px;">This is only an estimated time. We sincerely apologize for any inconvenience caused by unexpected delays </p>
-                                {{!-- We sincerely apologize for any inconvenience caused by unexpected delays. --}}
-                            </div>
-                        </div>
-                        <div class="payment-info-container">
-                            <div class="payment-img">
-                                <img src="/public/images/icon/icons8-payment-32 (1) copy.png" alt="" width="60px">
-                            </div>
-                            <div class="payment-fee">
-                                <p>Examination fee</p>
-                                <p>Extra Service</p>
-                            </div>
-                            <div class="payment-value">
-                                <p>1000000</p>
-                                <p>1000000</p>
-                            </div>
-                            <div class="total-payment">
-                                <p style="font-weight:700; font-size:large; ">Total</p>
-                                <p class="total-value">1000000</p>
-
-                            </div>
-                        </div>
-                        <div>
-                            <button class="back-to-main-button">Back to Mainpage</button>
-                        </div>
-=======
-                <div class="doctor-card">
-                    <div class="doctor-image">
-                        <img src="/public/images/background/doctorPediatrician.jpg" alt="Dr. Suganthi">
-                    </div>
-                    <h3 class="doctor-name">Dr. Suganthi</h3>
-                    <p class="doctor-specialty">Pediatrician</p>
-                    <button class="view-profile-button">View Profile</button>
-                </div>
-                <div class="doctor-card">
-                    <div class="doctor-image">
-                        <img src="/public/images/background/doctorPediatrician.jpg" alt="Dr. JohnDurai">
->>>>>>> 2653cf2d
-                    </div>
-                    <h3 class="doctor-name">Dr. JohnDurai</h3>
-                    <p class="doctor-specialty">Psychiatrist</p>
-                    <button class="view-profile-button">View Profile</button>
-                </div>
-                <div class="doctor-card">
-                    <div class="doctor-image">
-                        <img src="/public/images/background/doctorNeuron.jpg" alt="Dr. JohnDurai">
-                    </div>
-                    <h3 class="doctor-name">Dr. JohnDurai</h3>
-                    <p class="doctor-specialty">Psychiatrist</p>
-                    <button class="view-profile-button">View Profile</button>
+                <div class="slider-controls">
+                    <button class="prev-button">
+                        <img src="/public/images/icon/icon_back.png" alt="">
+                    </button>
+                    <button class="next-button">
+                        <img src="/public/images/icon/icon_forward.png" alt="">
+                    </button>
                 </div>
             </div>
-            <div class="slider-controls">
-                <button class="prev-button">
-                    <img src="/public/images/icon/icon_back.png" alt="">
-                </button>
-                <button class="next-button">
-                    <img src="/public/images/icon/icon_forward.png" alt="">
-                </button>
-            </div>
         </div>
+         {{!--view status  --}}
     </div>
-</div>+</body>
+</html>