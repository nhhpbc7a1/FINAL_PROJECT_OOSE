--- conflicted
+++ resolved
@@ -37,13 +37,11 @@
         format_price(value) {
             return numeral(value).format('0,000') + ' VNĐ';
         },
-<<<<<<< HEAD
+   
         format_date(date) {
             return moment(date).format('DD/MM/YYYY');
         },
-        eq(a, b) {
-            return a === b;
-=======
+
         section: function(name, options) {
             if (!this._sections) this._sections = {};
             this._sections[name] = options.fn(this);
@@ -114,7 +112,7 @@
         },
         json: function(obj) {
             return JSON.stringify(obj);
->>>>>>> 09784456
+
         }
     },
 }));
@@ -150,4 +148,5 @@
 
 app.listen(3000, function () {
     console.log('Server is running at http://localhost:3000');
+
 });