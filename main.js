--- conflicted
+++ resolved
@@ -171,12 +171,4 @@
 
 app.listen(3000, function () {
     console.log('Server is running at http://localhost:3000');
-<<<<<<< HEAD
-});
-
-
-// 6LcynaMqAAAAAAPYVUVSXJSUNkNj7ggkTVWJIxlj
-// 6LcynaMqAAAAALy_DhSeh1s1dVepKLOSD-QGr1Fc
-=======
-});
->>>>>>> 97a7ee62
+});