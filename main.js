--- conflicted
+++ resolved
@@ -116,9 +116,6 @@
         },
         json: function(obj) {
             return JSON.stringify(obj);
-<<<<<<< HEAD
-        }
-=======
         },
         truncate: function (str, len) {
             // Kiểm tra xem str có phải là string và có tồn tại không
@@ -129,7 +126,6 @@
             // Trả về chuỗi gốc nếu không cần cắt hoặc không hợp lệ
             return typeof str === 'string' ? str : ''; // Trả về rỗng nếu không phải string
         },
->>>>>>> 2653cf2d
     },
 }));
 
