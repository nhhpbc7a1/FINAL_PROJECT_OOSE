--- conflicted
+++ resolved
@@ -165,33 +165,6 @@
             // Trả về chuỗi gốc nếu không cần cắt hoặc không hợp lệ
             return typeof str === 'string' ? str : ''; // Trả về rỗng nếu không phải string
         },
-<<<<<<< HEAD
-        includes: function (string, substring) {
-            if (typeof string !== 'string') return false;
-            return string.includes(substring);
-        },
-        limitTo: function (array, limit) {
-            if (!Array.isArray(array)) return [];
-            return array.slice(0, limit);
-        },
-        round: function (value) {
-            return Math.round(value);
-        },
-        uniqueYears: function(appointments) {
-            if (!Array.isArray(appointments) || appointments.length === 0) {
-                return [];
-            }
-            
-            // Extract years and filter out duplicates
-            const uniqueYearsSet = new Set(
-                appointments
-                    .filter(appointment => appointment.year)
-                    .map(appointment => appointment.year)
-            );
-            
-            // Convert Set to Array and sort in descending order (newest first)
-            return Array.from(uniqueYearsSet).sort((a, b) => b - a);
-=======
         moment: function(date, format) {
             // Helper to use moment.js operations in templates
             if (!date) return moment();
@@ -200,7 +173,6 @@
         },
         now: function() {
             return new Date();
->>>>>>> c0e99723
         }
     },
 }));
