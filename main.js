--- conflicted
+++ resolved
@@ -22,7 +22,7 @@
     extended: true,
 }));
 
-<<<<<<< HEAD
+
 // Add JSON body parser middleware for AJAX requests
 app.use(express.json());
 
@@ -35,8 +35,6 @@
     debug: false // Enable debugging để xem logs
 }));
 
-=======
->>>>>>> db5f71ab
 app.engine('hbs', engine({
     extname: '.hbs',
     defaultLayout: 'labtech',
