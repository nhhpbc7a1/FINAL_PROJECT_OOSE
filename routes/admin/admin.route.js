--- conflicted
+++ resolved
@@ -1,41 +1,7 @@
 import express from 'express';
-<<<<<<< HEAD
-import doctorService from '../../services/doctor.service.js';
-import specialtyService from '../../services/specialty.service.js';
-import userService from '../../services/user.service.js';
-import path from 'path';
-import { fileURLToPath } from 'url';
-import { dirname } from 'path';
-import fs from 'fs/promises'; // Import fs promises for file deletion
-import db from '../../ultis/db.js'; // Import database connection for direct queries
-
-// Định nghĩa __dirname cho ES modules
-const __filename = fileURLToPath(import.meta.url);
-const __dirname = dirname(__filename);
-const UPLOAD_DIR = path.join(__dirname, '../../public/uploads/profile_images/');
 
 const router = express.Router();
 
-// Ensure upload directory exists
-const ensureUploadDirExists = async () => {
-  try {
-    await fs.access(UPLOAD_DIR);
-  } catch (error) {
-    if (error.code === 'ENOENT') {
-      await fs.mkdir(UPLOAD_DIR, { recursive: true });
-      console.log(`Created upload directory: ${UPLOAD_DIR}`);
-    } else {
-      console.error('Error checking/creating upload directory:', error);
-    }
-  }
-};
-ensureUploadDirExists(); // Call it once when the router loads
-
-=======
-
-const router = express.Router();
-
->>>>>>> 2653cf2d
 
 router.use((req, res, next) => {
     res.locals.layout = 'admin';
@@ -53,612 +19,6 @@
     res.redirect('/admin/dashboard');
 });
 
-<<<<<<< HEAD
-// --- Doctor Management Routes ---
-
-// GET: Display list of doctors
-router.get('/manage_doctor', async function (req, res) {
-  try {
-    res.locals.currentRoute = 'doctors';
-    // Check for flash messages
-    const flashMessage = req.session.flashMessage;
-    if (flashMessage) {
-      res.locals.flashMessage = flashMessage;
-      delete req.session.flashMessage;
-    }
-
-    let doctors = await doctorService.findAll(); // Assuming this gets combined user/doctor data
-    const specialties = await specialtyService.findAll();
-
-    doctors = doctors.map(doctor => ({
-      ...doctor,
-      initials: doctor.fullName.split(' ').map(n => n[0]).join('').substring(0, 2).toUpperCase(),
-      // Ensure profilePictureUrl is correctly mapped if needed
-      profilePictureUrl: doctor.profileImage || '/public/images/default-avatar.png' // Example default
-    }));
-
-    res.render('vwAdmin/manage_doctor/doctor_list', {
-      doctors,
-      specialties,
-      totalDoctors: doctors.length
-    });
-  } catch (error) {
-    console.error('Error loading doctors:', error);
-    res.render('vwAdmin/manage_doctor/doctor_list', { error: 'Failed to load doctors' });
-  }
-});
-
-// GET: Display form to add a new doctor
-router.get('/doctors/add', async function (req, res) {
-  try {
-    res.locals.currentRoute = 'doctors';
-    res.locals.pageTitle = 'Add New Doctor';
-    const specialties = await specialtyService.findAll();
-
-    // Kiểm tra xem có dữ liệu form đã lưu từ lần submit trước không
-    let formData = {};
-    if (req.session.formData) {
-      formData = req.session.formData;
-      // Xóa dữ liệu form sau khi đã sử dụng
-      delete req.session.formData;
-    }
-
-    // Kiểm tra xem có thông báo lỗi không
-    let error = null;
-    if (req.session.flashMessage && req.session.flashMessage.type === 'danger') {
-      error = req.session.flashMessage.message;
-      delete req.session.flashMessage;
-    }
-
-    res.render('vwAdmin/manage_doctor/add_doctor', {
-      specialties,
-      doctor: formData, // Sử dụng dữ liệu form đã lưu hoặc object rỗng
-      error,
-      layout: 'admin' // Explicitly set layout if needed
-    });
-  } catch (error) {
-    console.error('Error loading add doctor form:', error);
-    // Add flash message for error redirection
-    req.session.flashMessage = { type: 'danger', message: 'Không thể tải form thêm bác sĩ.' };
-    res.redirect('/admin/manage_doctor');
-  }
-});
-
-// POST: Handle adding a new doctor
-router.post('/doctors/add', async function (req, res, next) {
-  let profileImagePath = null; // Define outside try block
-
-  // Lưu URL để quay lại form nếu có lỗi
-  req.session.returnTo = '/admin/doctors/add';
-
-  try {
-    const { fullName, email, phoneNumber, address, gender, dob, specialty,
-            experience, education, certifications, licenseNumber, bio, accountStatus } = req.body;
-
-    // --- Kiểm tra dữ liệu đầu vào ---
-    if (!email || !fullName || !phoneNumber || !specialty || !licenseNumber) {
-      throw new Error('Vui lòng điền đầy đủ thông tin bắt buộc.');
-    }
-
-    // --- File Upload Handling ---
-    if (req.files && req.files.profilePhoto) {
-      const profilePhoto = req.files.profilePhoto;
-
-      // Kiểm tra loại file
-      const fileExtension = path.extname(profilePhoto.name).toLowerCase();
-      const allowedExtensions = ['.jpg', '.jpeg', '.png', '.gif'];
-
-      if (!allowedExtensions.includes(fileExtension)) {
-        throw new Error('Chỉ chấp nhận file hình ảnh có định dạng JPG, JPEG, PNG hoặc GIF.');
-      }
-
-      // Kiểm tra kích thước file (giới hạn 5MB)
-      if (profilePhoto.size > 5 * 1024 * 1024) {
-        throw new Error('Kích thước file không được vượt quá 5MB.');
-      }
-
-      const timestamp = Date.now();
-      const safeEmailPrefix = email.split('@')[0].replace(/[^a-zA-Z0-9]/g, '_'); // Sanitize email for filename
-      const filename = `${safeEmailPrefix}_${timestamp}${fileExtension}`;
-      const uploadPath = path.join(UPLOAD_DIR, filename);
-
-      await profilePhoto.mv(uploadPath);
-      profileImagePath = `/public/uploads/profile_images/${filename}`; // Relative path for web access
-    }
-
-    // --- Database Operations ---
-    // 1. Create User
-    // Generate a default password (you might want to implement a more secure way to handle this)
-    const defaultPassword = 'password123'; // In a real app, consider generating a random password
-    const hashedPassword = await userService.hashPassword(defaultPassword);
-
-    const userData = {
-        email,
-        password: hashedPassword, // Store hashed password
-        fullName,
-        phoneNumber,
-        address,
-        profileImage: profileImagePath,
-        gender,
-        dob: dob ? new Date(dob) : null, // Store as Date object
-        roleId: 2, // Role ID for doctor
-        accountStatus: accountStatus || 'active'
-    };
-    const newUser = await userService.add(userData); // Assume add returns the created user with ID
-
-    if (!newUser || !newUser.userId) {
-        throw new Error('Không thể tạo tài khoản người dùng.');
-    }
-
-    // 2. Create Doctor Record
-    const doctorData = {
-        userId: newUser.userId,
-        specialtyId: parseInt(specialty, 10), // Ensure specialty is integer
-        licenseNumber,
-        experience: parseInt(experience, 10) || 0, // Ensure experience is integer, default to 0
-        education,
-        certifications,
-        bio
-    };
-    await doctorService.add(doctorData);
-
-    // --- Success Response ---
-    req.session.flashMessage = { type: 'success', message: 'Thêm bác sĩ thành công!' };
-    res.redirect('/admin/manage_doctor');
-
-  } catch (error) {
-    console.error('Error adding doctor:', error);
-
-    // Optional: Clean up uploaded file if DB insert fails
-    if (profileImagePath) {
-      try {
-        const fullPath = path.join(__dirname, '../../', profileImagePath); // Adjust path for deletion
-        await fs.unlink(fullPath);
-        console.log('Cleaned up uploaded file after error:', profileImagePath);
-      } catch (unlinkError) {
-        console.error('Error cleaning up file:', unlinkError);
-      }
-    }
-
-    // Lưu dữ liệu form để điền lại
-    req.session.formData = req.body;
-
-    // Chuyển lỗi cho middleware xử lý
-    return next(error);
-  }
-});
-
-// GET: Display form to edit an existing doctor
-router.get('/doctors/edit/:doctorId', async function (req, res) {
-  try {
-    res.locals.currentRoute = 'doctors';
-    res.locals.pageTitle = 'Edit Doctor';
-    const doctorId = parseInt(req.params.doctorId, 10);
-
-    if (isNaN(doctorId)) {
-        throw new Error('Invalid Doctor ID.');
-    }
-
-    // Fetch the combined doctor + user data using the doctorId
-    const doctor = await doctorService.findById(doctorId);
-
-    if (!doctor) {
-      req.session.flashMessage = { type: 'danger', message: 'Doctor not found.' };
-      return res.redirect('/admin/manage_doctor');
-    }
-
-    // Get the userId from the doctor record for later use
-    const userId = doctor.userId;
-
-    if (!userId) {
-      req.session.flashMessage = { type: 'danger', message: 'User ID not found for this doctor.' };
-      return res.redirect('/admin/manage_doctor');
-    }
-
-    const specialties = await specialtyService.findAll();
-
-    // Format date for input type="date" (YYYY-MM-DD)
-    let formattedDob = '';
-    console.log("Original dob from database:", doctor.dob);
-
-    // Try to format the date from dob field
-    if (doctor.dob) {
-        try {
-            // MySQL DATE fields can sometimes be returned as strings in various formats
-            // or as Date objects depending on the database driver
-            let dobDate;
-
-            if (doctor.dob instanceof Date) {
-                // If it's already a Date object
-                dobDate = doctor.dob;
-            } else if (typeof doctor.dob === 'string') {
-                // If it's a string, try to parse it
-                // Handle MySQL date format (YYYY-MM-DD)
-                if (/^\d{4}-\d{2}-\d{2}$/.test(doctor.dob)) {
-                    // MySQL date format (YYYY-MM-DD)
-                    dobDate = new Date(doctor.dob + 'T00:00:00');
-                } else {
-                    // Try standard parsing
-                    dobDate = new Date(doctor.dob);
-                }
-            }
-
-            console.log("Parsed date object:", dobDate);
-
-            if (!isNaN(dobDate)) {
-                // Format as YYYY-MM-DD for HTML date input
-                const year = dobDate.getFullYear();
-                // Month is 0-indexed in JS Date, so add 1 and pad with leading zero if needed
-                const month = String(dobDate.getMonth() + 1).padStart(2, '0');
-                // Pad day with leading zero if needed
-                const day = String(dobDate.getDate()).padStart(2, '0');
-
-                formattedDob = `${year}-${month}-${day}`;
-                console.log("Formatted dob for form:", formattedDob);
-            } else {
-                console.log("Invalid date - could not parse:", doctor.dob);
-            }
-        } catch (dateError) {
-            console.error('Error formatting date of birth:', dateError);
-        }
-    } else {
-        console.log("No dob value found in doctor object");
-    }
-
-    // Make sure specialty is correctly passed for the select dropdown
-    res.render('vwAdmin/manage_doctor/edit_doctor', {
-      specialties,
-      doctor: {
-          ...doctor,
-          dob: formattedDob,
-          dateOfBirth: doctor.dob, // Keep the original date for debugging
-          specialty: doctor.specialtyId, // Ensure specialty is correctly mapped
-          profilePictureUrl: doctor.profileImage || '/public/images/default-avatar.png'
-      },
-      layout: 'admin'
-    });
-
-    // Debug log to check what's being passed to the template
-    console.log("Profile image path:", doctor.profileImage);
-
-  } catch (error) {
-    console.error('Error loading edit doctor form:', error);
-    req.session.flashMessage = { type: 'danger', message: 'Could not load the edit form. ' + error.message };
-    res.redirect('/admin/manage_doctor');
-  }
-});
-
-// POST: Handle updating an existing doctor
-router.post('/doctors/update/:doctorId', async function (req, res) {
-  const doctorId = parseInt(req.params.doctorId, 10);
-  let profileImagePath = null; // To store new image path if uploaded
-  let oldImagePath = null; // To store old image path for potential deletion
-  const specialties = await specialtyService.findAll(); // Fetch upfront for error case
-
-  if (isNaN(doctorId)) {
-      req.session.flashMessage = { type: 'danger', message: 'Invalid Doctor ID.' };
-      return res.redirect('/admin/manage_doctor');
-  }
-
-  // Get the userId from the form submission
-  const userId = parseInt(req.body.userId, 10);
-
-  if (isNaN(userId)) {
-      req.session.flashMessage = { type: 'danger', message: 'Invalid User ID in form submission.' };
-      return res.redirect('/admin/manage_doctor');
-  }
-
-  try {
-    const { fullName, email, phoneNumber, address, gender, dob, specialty,
-            experience, education, certifications, licenseNumber, bio, accountStatus } = req.body;
-
-    // 1. Fetch current user data to get existing image path
-    const currentUser = await userService.findById(userId);
-    if (!currentUser) {
-        throw new Error('Doctor user account not found for update.');
-    }
-    oldImagePath = currentUser.profileImage; // Store the old path
-
-    // --- File Upload Handling (if new file provided) ---
-    if (req.files && req.files.profilePhoto) {
-        const profilePhoto = req.files.profilePhoto;
-        const timestamp = Date.now();
-        const safeEmailPrefix = email.split('@')[0].replace(/[^a-zA-Z0-9]/g, '_');
-        const fileExtension = path.extname(profilePhoto.name);
-        const filename = `${safeEmailPrefix}_${timestamp}${fileExtension}`;
-        const uploadPath = path.join(UPLOAD_DIR, filename);
-
-        await profilePhoto.mv(uploadPath);
-        profileImagePath = `/public/uploads/profile_images/${filename}`; // New path
-
-        // Delete old image *after* successfully uploading new one (optional)
-        if (oldImagePath && oldImagePath !== profileImagePath) {
-            try {
-                 const fullOldPath = path.join(__dirname, '../../', oldImagePath); // Adjust base path
-                 await fs.unlink(fullOldPath);
-                 console.log('Deleted old profile image:', oldImagePath);
-             } catch (unlinkError) {
-                  // Log error but don't stop the update process if deletion fails
-                  console.error('Error deleting old profile image:', unlinkError);
-             }
-         }
-    } else {
-        // No new file uploaded, keep the old path
-        profileImagePath = oldImagePath;
-    }
-
-    // --- Database Operations ---
-    // 2. Update User Record
-    const userData = {
-        // email, // Generally avoid updating email easily, or add verification
-        fullName,
-        phoneNumber,
-        address,
-        profileImage: profileImagePath, // Use new path or preserved old path
-        gender,
-        dob: dob ? new Date(dob) : null,
-        accountStatus: accountStatus || 'active'
-        // DO NOT update password here without a specific password change mechanism
-    };
-    await userService.update(userId, userData);
-
-    // 3. Update Doctor Record
-    const doctorData = {
-        specialtyId: parseInt(specialty, 10),
-        licenseNumber,
-        experience: parseInt(experience, 10),
-        education,
-        certifications,
-        bio
-    };
-
-    try {
-        // Use the updateByUserId method we just added to the doctor service
-        const updated = await doctorService.updateByUserId(userId, doctorData);
-        if (!updated) {
-            throw new Error('Failed to update doctor-specific details.');
-        }
-    } catch (doctorUpdateError) {
-        console.error('Error updating doctor record:', doctorUpdateError);
-        throw new Error('Failed to update doctor details: ' + doctorUpdateError.message);
-    }
-
-
-    // --- Success Response ---
-    req.session.flashMessage = { type: 'success', message: 'Doctor updated successfully!' };
-    res.redirect('/admin/manage_doctor');
-
-  } catch (error) {
-    console.error(`Error updating doctor (doctorId: ${doctorId}, userId: ${userId}):`, error);
-
-    // --- Error Response ---
-    // If update fails, DO NOT delete the old image even if a new one was uploaded momentarily
-    // Re-render the edit form with the data the user tried to submit
-
-    // We need to reconstruct the doctor object similar to the GET route for rendering
-    // Fetch fresh data in case some partial update occurred or for consistency
-     let doctorForForm = null;
-     try {
-         // Get the doctor data directly using doctorId
-         doctorForForm = await doctorService.findById(doctorId);
-
-         if (!doctorForForm) {
-             // If not found, handle the error
-             req.session.flashMessage = { type: 'danger', message: 'Doctor not found with this ID.' };
-             return res.redirect('/admin/manage_doctor');
-         }
-     } catch(fetchErr) {
-         // Handle case where fetching data even fails after an update attempt
-         console.error('Error fetching doctor data after update attempt:', fetchErr);
-         req.session.flashMessage = { type: 'danger', message: 'Error updating doctor and reloading data.' };
-         return res.redirect('/admin/manage_doctor');
-     }
-
-     // Format DOB again for the form
-     let formattedDob = '';
-     if (doctorForForm && doctorForForm.dob) {
-         try {
-             const dobDate = new Date(doctorForForm.dob);
-             if (!isNaN(dobDate)) formattedDob = dobDate.toISOString().split('T')[0];
-         } catch (e) { /* ignore formatting error here */ }
-     }
-
-    res.locals.pageTitle = 'Edit Doctor'; // Set title again
-    res.render('vwAdmin/manage_doctor/edit_doctor', {
-      specialties,
-      // Merge original doctor data (like ID, potentially unchanged email)
-      // with the data submitted (req.body) to show what the user entered
-      doctor: {
-          ...doctorForForm, // Base with fetched data (includes ID, image)
-          ...req.body,      // Override with submitted values
-          doctorId: doctorId, // Ensure doctorId is present
-          userId: userId,     // Ensure userId is present
-          dob: req.body.dob || formattedDob, // Prioritize submitted dob format if valid
-          profilePictureUrl: profileImagePath || oldImagePath || '/public/images/default-avatar.png' // Reflect potential new/old image
-      },
-      error: 'Failed to update doctor. ' + error.message,
-      layout: 'admin'
-    });
-  }
-});
-
-
-// DELETE: Handle doctor deletion
-router.delete('/doctors/delete/:doctorId', async function (req, res) {
-  try {
-    const doctorId = parseInt(req.params.doctorId, 10);
-
-    if (isNaN(doctorId)) {
-      return res.status(400).json({ success: false, message: 'Invalid Doctor ID' });
-    }
-
-    // First, get the doctor to find the associated userId
-    const doctor = await doctorService.findById(doctorId);
-
-    if (!doctor) {
-      return res.status(404).json({ success: false, message: 'Doctor not found' });
-    }
-
-    // Store the userId for later use
-    const userId = doctor.userId;
-
-    // Check if the doctor has any appointments
-    const hasAppointments = await db('Appointment')
-      .where('doctorId', doctorId)
-      .first();
-
-    if (hasAppointments) {
-      return res.status(400).json({
-        success: false,
-        message: 'Cannot delete doctor with existing appointments. Please reassign or cancel appointments first.'
-      });
-    }
-
-    // Bắt đầu transaction để đảm bảo tính nhất quán dữ liệu
-    const trx = await db.transaction();
-
-    try {
-      // 1. Xóa lịch làm việc của bác sĩ
-      await trx('Schedule')
-        .where('doctorId', doctorId)
-        .delete();
-
-      // 2. Kiểm tra xem bác sĩ có phải là trưởng khoa không
-      const isHeadDoctor = await trx('Specialty')
-        .where('headDoctorId', doctorId)
-        .first();
-
-      if (isHeadDoctor) {
-        // Cập nhật trưởng khoa thành NULL
-        await trx('Specialty')
-          .where('headDoctorId', doctorId)
-          .update({ headDoctorId: null });
-      }
-
-      // 3. Xóa bản ghi trong bảng Doctor
-      const deleted = await trx('Doctor')
-        .where('doctorId', doctorId)
-        .delete();
-
-      if (!deleted) {
-        await trx.rollback();
-        return res.status(500).json({ success: false, message: 'Không thể xóa bác sĩ' });
-      }
-
-      // 4. Cập nhật trạng thái tài khoản User thành "inactive"
-      const userUpdated = await trx('User')
-        .where('userId', userId)
-        .update({
-          accountStatus: 'inactive',
-          email: trx.raw(`CONCAT(email, '_deleted_', ?)`, [Date.now()]) // Thêm hậu tố để tránh trùng lặp email
-        });
-
-      if (!userUpdated) {
-        await trx.rollback();
-        return res.status(500).json({ success: false, message: 'Không thể cập nhật trạng thái tài khoản người dùng' });
-      }
-
-      // Commit transaction nếu tất cả thành công
-      await trx.commit();
-    } catch (error) {
-      // Rollback transaction nếu có lỗi
-      await trx.rollback();
-      throw error;
-    }
-
-    // Return success response
-    return res.json({
-      success: true,
-      message: 'Doctor deleted successfully',
-      doctorId: doctorId
-    });
-
-  } catch (error) {
-    console.error(`Error deleting doctor:`, error);
-
-    // Kiểm tra lỗi khóa ngoại
-    if (error.code === 'ER_ROW_IS_REFERENCED_2') {
-      return res.status(400).json({
-        success: false,
-        message: 'Không thể xóa bác sĩ vì còn dữ liệu liên quan. Vui lòng kiểm tra lịch hẹn hoặc các dữ liệu khác.'
-      });
-    }
-
-    return res.status(500).json({
-      success: false,
-      message: 'Đã xảy ra lỗi khi xóa bác sĩ. Vui lòng thử lại sau.'
-    });
-  }
-});
-
-// API endpoint for AJAX filtering/search (Keep as is)
-router.get('/api/doctors', async function (req, res) {
-  // ... (your existing API logic remains unchanged) ...
-  try {
-    // Pagination
-    const page = parseInt(req.query.page) || 1;
-    const limit = parseInt(req.query.limit) || 10;
-    const offset = (page - 1) * limit;
-
-    // Filters
-    const specialty = req.query.specialty || '';
-    const status = req.query.status || '';
-    const search = req.query.search || '';
-
-    // Get all doctors (Consider optimizing this to fetch filtered/paginated data directly from DB)
-    let doctors = await doctorService.findAll(); // This might become inefficient with many doctors
-
-
-    // Apply filters if provided
-    let filteredDoctors = doctors; // Start with all doctors
-    if (specialty) {
-      filteredDoctors = filteredDoctors.filter(doctor => doctor.specialtyId == specialty);
-    }
-
-    if (status) {
-      // Ensure comparison is robust (e.g., handle case)
-      filteredDoctors = filteredDoctors.filter(doctor => doctor.accountStatus && doctor.accountStatus.toLowerCase() === status.toLowerCase());
-    }
-
-    if (search) {
-        const searchTerm = search.toLowerCase();
-        filteredDoctors = filteredDoctors.filter(doctor =>
-            (doctor.fullName && doctor.fullName.toLowerCase().includes(searchTerm)) ||
-            (doctor.email && doctor.email.toLowerCase().includes(searchTerm)) ||
-            (doctor.licenseNumber && doctor.licenseNumber.toLowerCase().includes(searchTerm)) ||
-            (doctor.specialtyName && doctor.specialtyName.toLowerCase().includes(searchTerm)) // Assuming specialtyName is available
-      );
-    }
-
-    const filteredTotal = filteredDoctors.length;
-
-    // Apply pagination *after* filtering
-    const paginatedDoctors = filteredDoctors.slice(offset, offset + limit);
-
-    // Add initials or other derived data
-    const results = paginatedDoctors.map(doctor => ({
-      ...doctor,
-      initials: doctor.fullName ? doctor.fullName.split(' ').map(n => n[0]).join('').substring(0, 2).toUpperCase() : '??',
-      profilePictureUrl: doctor.profileImage || '/public/images/default-avatar.png' // Consistent image URL
-    }));
-
-    // Return JSON response
-    res.json({
-      doctors: results,
-      totalDoctors: filteredTotal, // Total *after* filtering
-      pagination: {
-        page,
-        limit,
-        totalPages: Math.ceil(filteredTotal / limit),
-        totalItems: filteredTotal
-      }
-    });
-  } catch (error) {
-    console.error('Error loading doctors via API:', error);
-    res.status(500).json({ error: 'Failed to load doctors' });
-  }
-});
-=======
 // Các route khác của admin sẽ được thêm vào đây
 
 import manageSpecialtyRouter from './manage_specialty.route.js'
@@ -678,6 +38,5 @@
 
 import manageRoomRouter from './manage_room.route.js'
 router.use('/manage_room', manageRoomRouter);
->>>>>>> 2653cf2d
 
 export default router;
